--- conflicted
+++ resolved
@@ -27,11 +27,7 @@
 
         self.curve_delegates_init()
         self.axis_delegates_init()
-<<<<<<< HEAD
-        self.timespan = -1
-=======
-        self.axis_table_model.reset_everything.connect(self.resetPlot)
->>>>>>> 88868f82
+        self.timespan = -1        self.axis_table_model.reset_everything.connect(self.resetPlot)
         # Create reference dict for timespan_btns button group
         self.button_spans = {
             self.ui.half_min_scale_btn: 30,
