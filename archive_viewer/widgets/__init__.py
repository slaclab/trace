--- conflicted
+++ resolved
@@ -1,12 +1,5 @@
 from .archive_search import ArchiveSearchWidget
-<<<<<<< HEAD
-from .table_widgets import (ColorButton, CenterCheckbox)
-from .item_delegates import (CheckboxDelegate, ColorButtonDelegate, ComboBoxDelegate,
-                             SliderDelegate, DeleteRowDelegate, FloatDelegate,
-                             ScientificNotationDelegate, InsertPVDelegate)
-=======
 from .table_widgets import ColorButton
 from .item_delegates import (ColorButtonDelegate, ComboBoxDelegate,
                              DeleteRowDelegate, FloatDelegate,
-                             ScientificNotationDelegate)
->>>>>>> df0e2b0f
+                             ScientificNotationDelegate, InsertPVDelegate)