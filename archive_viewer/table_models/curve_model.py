--- conflicted
+++ resolved
@@ -4,12 +4,9 @@
 from pydm.widgets.baseplot import BasePlot, BasePlotCurveItem
 from pydm.widgets.archiver_time_plot import ArchivePlotCurveItem, FormulaCurveItem
 from pydm.widgets.archiver_time_plot_editor import PyDMArchiverTimePlotCurvesModel
-<<<<<<< HEAD
 from functools import partial
 import re
-=======
 from config import logger
->>>>>>> df0e2b0f
 from widgets import ColorButton
 from table_models import ArchiverAxisModel
 from config import logger
@@ -72,10 +69,9 @@
         bool
             If the data was successfully set.
         """
-        logger.debug(f"Setting {column_name} data for curve {curve.address}")
+        logger.debug(f"Setting {column_name} data for curve {curve.name}")
         ret_code = False
         if column_name == "Channel":
-<<<<<<< HEAD
             # If we are changing the channel, then we need to check the current type, and the type we're going to
             index = self.index(self._plot._curves.index(curve),0)
             value_is_formula = value.startswith("f://")
@@ -95,21 +91,13 @@
             elif not value_is_formula and not curve_is_formula:
                 if value == curve.address:
                     return True
+                logger.debug(f"Disconnecting old channel(s): {curve.address}")
                 [ch.disconnect() for ch in curve.channels() if ch]
                 curve.address = str(value)
+                logger.debug(f"Connecting new channel(s): {curve.address}")
                 [ch.connect() for ch in curve.channels() if ch]
             else:
                 self.replaceToArchivePlot(curve=curve, index=index, address=value, color=curve.color)
-=======
-            if value == curve.address:
-                return True
-
-            logger.debug(f"Disconnecting old channel(s): {curve.address}")
-            [ch.disconnect() for ch in curve.channels() if ch]
-            curve.address = str(value)
-            logger.debug(f"Connecting new channel(s): {curve.address}")
-            [ch.connect() for ch in curve.channels() if ch]
->>>>>>> df0e2b0f
 
             if not curve.name():
                 curve.setData(name=str(value))
@@ -130,15 +118,8 @@
             ret_code = True
         else:
             ret_code = super(ArchiverCurveModel, self).set_data(column_name, curve, value)
-<<<<<<< HEAD
-        #After messing with the data, just cleanly redraw everything
-        self._plot.requestDataFromArchiver()
-        self._plot.set_needs_redraw()
-        self._plot.redrawPlot()
-=======
 
         logger.debug("Finished setting curve data")
->>>>>>> df0e2b0f
         return ret_code
 
     def append(self, address: Optional[str] = None, name: Optional[str] = None, color: Optional[QColor] = None) -> None:
@@ -153,12 +134,8 @@
         color : QColor, optional
             The curve's color on the plot.
         """
-<<<<<<< HEAD
+        logger.debug("Adding new empty curve to plot")
         if self.rowCount() == 0:
-=======
-        logger.debug("Adding new empty curve to plot")
-        if self.rowCount() != 1:
->>>>>>> df0e2b0f
             self._axis_model.append()
         y_axis = self._axis_model.get_axis(-1)
         if not color:
@@ -280,6 +257,89 @@
         self._plot.set_needs_redraw()
         self._plot.redrawPlot()
 
+    def replaceToArchivePlot(self, curve: BasePlotCurveItem, index: QModelIndex, address: str, color: Optional[QColor] = None):
+        self.append(address=address, name=address, color=color)
+        self._plot._curves[index.row()] = self._plot._curves[-1]
+        self.beginRemoveRows(QModelIndex(), self.rowCount() - 1, self.rowCount() - 1)
+        self.plot._curves = self.plot._curves[:-1]
+        self.plot.removeItem(curve)
+        self.endRemoveRows()
+
+    def formulaToPVDict(self, rowName: str, formula: str) -> dict:
+        pvs = re.findall("{(.+?)}", formula)
+        pvdict = dict()
+        for pv in pvs:
+            # Check if all of the requested rows actually exist
+            if pv not in self._row_names:
+                raise ValueError(f"{pv} is an invalid variable name")
+            elif pv == rowName:
+                raise ValueError(f"{pv} is recursive")
+            elif self._row_names.index(pv) > self._row_names.index(rowName):
+                raise ValueError(f"Error, all referenced curves must come before the Formula")
+            else:
+                # if it's good, add it to the dictionary of curves. rindex = row index (int) as opposed to index, which is a QModelIndex
+                rindex = self._row_names.index(pv)
+                pvdict[pv] = self._plot._curves[rindex]
+        return pvdict
+
+    def replaceToFormula(self, index: QModelIndex, formula: str, color: Optional[QColor] = None) -> bool:
+        """Replaces existing ArchivePlotCurveItem with a new FormulaCurveItem
+
+        Parameters
+        ----------
+        formula : str
+            The Formula we want to graph
+        name : str, optional
+            The display name for the curve.
+        color : Optional[QColor], optional
+            The curve's color on the plot.
+        """
+        # Find row headers using regex
+
+        rowName = self._row_names[index.row()]
+        pvdict = self.formulaToPVDict(rowName, formula)
+        if pvdict == None:
+            return False
+        curve = self._plot._curves[index.row()]
+        if not color:
+            color = ColorButton.index_color(index.row())
+        #          KLYS:LI22:31:KVAC
+        # Handle Archives and formulas differently
+        if index.row() == self.rowCount() - 1:
+            self.append()
+        y_axis = self._axis_model.get_axis(-1)
+        self._plot._curves[index.row()] = self._plot.addFormulaChannel(formula=formula, name=formula, pvs=pvdict,color=color, useArchiveData=True, yAxisName=y_axis.name)
+        self._plot._curves[index.row()].formula_invalid_signal.connect(partial(self.invalidFormula, header = rowName))
+        # Need to check if Formula is referencing a dead row
+        self.plot.plotItem.unlinkDataFromAxis(curve.y_axis_name)
+        self.plot.removeItem(curve)
+        # Disconnect everything and delete it, create a new Formula with the dictionary of curve
+        [ch.disconnect() for ch in curve.channels() if ch]
+        del curve
+        return True
+
+    def invalidFormula(self, header):
+        # handling row deletion if the formula is no longer valid
+        rindex = self._row_names.index(header)
+        index = self.index(rindex,0)
+        if not index.isValid() or index.row() == (self.rowCount() - 1):
+            return False
+        del self._row_names[index.row()]
+        curve = self._plot._curves[rindex]
+        self.beginRemoveRows(QModelIndex(), index.row(), index.row())
+        if curve.y_axis_name in self._plot.plotItem.axes:
+            self.plot.plotItem.unlinkDataFromAxis(curve.y_axis_name)
+        self.plot.removeItem(curve)
+        self.plot._curves.remove(curve)
+        self.endRemoveRows()
+        if not self._plot._curves:
+            self.append()
+        del curve
+        # Prompt a redraw top cascade and delete any consequential formulas
+        self._plot.archive_data_received()
+        self._plot.set_needs_redraw()
+        self._plot.redrawPlot()
+
     def removeAtIndex(self, index: QModelIndex) -> None:
         """Removes the curve at the given table index.
 
@@ -288,28 +348,22 @@
         index : QModelIndex
             An index in the row to be removed.
         """
-<<<<<<< HEAD
+        logger.debug(f"Removing curve at index {index.row()}")
         if isinstance(self._plot._curves[index.row()], FormulaCurveItem):
             # Formula Curves don't have channel data so we should just remove it as if it were no longer valid
             self.invalidFormula(self._row_names[index.row()])
             return False
 
-=======
-        logger.debug(f"Removing curve at index {index.row()}")
->>>>>>> df0e2b0f
         if not index.isValid() or index.row() == (self.rowCount() - 1):
             return False
         del self._row_names[index.row()]
         ret = super(ArchiverCurveModel, self).removeAtIndex(index)
         if not self._plot._curves:
             self.append()
-<<<<<<< HEAD
+        logger.debug(f"Finished removing curve previously at index {index.row()}")
         self._plot.archive_data_received()
         self._plot.set_needs_redraw()
         self._plot.redrawPlot()
-=======
-        logger.debug(f"Finished removing curve previously at index {index.row()}")
->>>>>>> df0e2b0f
         return ret
 
     def headerData(self, section, orientation, role=Qt.DisplayRole) -> Any:
