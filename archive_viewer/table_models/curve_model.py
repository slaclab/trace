from typing import (Any, List, Dict, Optional)
from qtpy.QtGui import QColor
from qtpy.QtCore import (QObject, QModelIndex, Qt, Slot)
from pydm.widgets.baseplot import BasePlot, BasePlotCurveItem
from pydm.widgets.archiver_time_plot import ArchivePlotCurveItem
from pydm.widgets.archiver_time_plot_editor import PyDMArchiverTimePlotCurvesModel
from config import logger
from widgets import ColorButton
from table_models import ArchiverAxisModel
from qtpy import sip

class ArchiverCurveModel(PyDMArchiverTimePlotCurvesModel):
    """Model used for storing and editing archiver time plot curves.

    Parameters
    ----------
    parent (optional) : QObject
        The parent object for the table model.
    plot : BasePlot
        The plotting widget that the curves will be displayed on.
    axis_model : ArchiverAxisModel
        The table model that stores the axes for the plot.
    """

    def __init__(self, parent: Optional[QObject], plot: BasePlot, axis_model: ArchiverAxisModel) -> None:
        super(ArchiverCurveModel, self).__init__(plot, parent)
        # Remove columns for bar width, limits, and thresholds. Bar graph plot style is unused
        self._column_names = self._column_names[:6] + ("Style",) + self._column_names[6:10] + ("Hidden", "",)
        self._row_names = []
        self._axis_model = axis_model
        self._axis_model.remove_curve.connect(self.remove_curve)
        self.checkable_cols.add(self.getColumnIndex("Hidden"))
        self.append()

    def __contains__(self, key: str) -> bool:
        """Check if the given key is a channel that already exists in the model.
        Allows for the use of the 'in' keyword.

        Parameters
        ----------
        key : str
            Channel to check existence of

        Returns
        -------
        bool
            If the channel already exists in the model
        """
        return key in [curve.address for curve in self._plot._curves]

    def get_data(self, column_name: str, curve: ArchivePlotCurveItem) -> Any:
        """Get data from the model based on column name.

        Parameters
        ----------
        column_name : str
            The type of data that should be returned. Should be a name
            of one of the model's columns.
        curve : ArchivePlotCurveItem
            The curve that data should be returned for.
        """
        if column_name == "Style":
            if curve.stepMode in ["right", "left", "center"]:
                return "Step"
            elif not curve.stepMode:
                return "Direct"
        if column_name == "Hidden":
            return not curve.isVisible()
        return super(ArchiverCurveModel, self).get_data(column_name, curve)

    def set_data(self, column_name: str, curve: ArchivePlotCurveItem, value: Any) -> bool:
        """Set data on the input curve for the given name and value.

        Parameters
        ----------
        column_name : str
            The type of data that should be returned. Should be a name
            of one of the model's columns.
        curve : ArchivePlotCurveItem
            The curve that data should be returned for.
        value : Any
            The new value that the curve's data should be set to.

        Returns
        -------
        bool
            If the data was successfully set.
        """
        logger.debug(f"Setting {column_name} data for curve {curve.address}")
        ret_code = False
        index = self.index(self._plot._curves.index(curve),0)
        if sip.isdeleted(curve):
            return False
        if column_name == "Channel":
            curve.show()
            if not curve.name():
                curve.setData(name=str(value))
            if value == curve.address:
                return True

            logger.debug(f"Disconnecting old channel(s): {curve.address}")
            [ch.disconnect() for ch in curve.channels() if ch]
            curve.address = str(value)
            logger.debug(f"Connecting new channel(s): {curve.address}")
            [ch.connect() for ch in curve.channels() if ch]


            if value and self._plot._curves[-1] is curve:
                self.append()

            ret_code = True
<<<<<<< HEAD
            self.plot._legend.removeItem(curve.name())
            curve.setData(name=str(value))
            self.plot._legend.addItem(curve, curve.name())
=======
        elif column_name == "Y-Axis Name":
            # If we change the Y-Axis, unlink from previous and link to new
            if value == curve.y_axis_name:
                return True
            self.plot.plotItem.unlinkDataFromAxis(curve)
            self.plot.linkDataToAxis(curve, value)
            ret_code = super(ArchiverCurveModel, self).set_data(column_name, curve, value)
            # Link to correct axis and unhide if necessary
            if curve.isVisible():
                self.plot.plotItem.axes[curve.y_axis_name]["item"].show()
>>>>>>> 283f638f
        elif column_name == "Style":
            curve.stepMode = value
            ret_code = True
        elif column_name == "Hidden":
            # Handle toggling hidden
            hidden = bool(value)
            if hidden:
                curve.hide()
                self._axis_model.plot.plotItem.autoVisible(curve.y_axis_name)
            else:
                curve.show()
                self._axis_model.plot.plotItem.axes[curve.y_axis_name]["item"].show()
            ret_code = True
        elif column_name == "Hidden":
            # Handle toggling hidden
            hidden = bool(value)
            if hidden:
                curve.hide()
                self._axis_model.plot.plotItem.autoVisible(curve.y_axis_name)
            else:
                curve.show()
                self._axis_model.plot.plotItem.axes[curve.y_axis_name]["item"].show()
            ret_code = True
        else:
            ret_code = super(ArchiverCurveModel, self).set_data(column_name, curve, value)
        self.plot.plotItem.autoVisible(curve.y_axis_name)
        logger.debug("Finished setting curve data")
        return ret_code

    def append(self, address: Optional[str] = None, name: Optional[str] = None, color: Optional[QColor] = None, addAxis=True) -> None:
        """Add a new curve item to plot and the data model.

        Parameters
        ----------
        address : str, optional
            The PV address that the curve should gather data from.
        name : str, optional
            The display name for the curve.
        color : QColor, optional
            The curve's color on the plot.
        """
        logger.debug("Adding new empty curve to plot")
        if addAxis:
            self._axis_model.append()
        y_axis = self._axis_model.get_axis(-1)
        if not color:
            color = ColorButton.index_color(self.rowCount())
        self._row_names.append(self.next_header())
        self.beginInsertRows(QModelIndex(), len(self._plot._curves), len(self._plot._curves))
        # By default, add a blank archivePlotCurveItem such that there's an empty row to add PVs or formulas to.
        self._plot.addYChannel(y_channel=address, name=name, color=color, useArchiveData=True, yAxisName=y_axis.name)
        self.endInsertRows()
        self._plot._curves[-1].hide()
        if self.rowCount() != 1:
            logger.debug("Hide blank Y-axis")
            self._axis_model.plot.plotItem.axes[y_axis.name]["item"].hide()
        logger.debug("Finished adding new empty curve to plot")

    def set_model_curves(self, curves: List[Dict] = []) -> None:
        """Reset model curves to given list of curve properties.

        Parameters
        ----------
        curves : List[Dict]
            List of curve properties.
        """
        logger.debug("Clearing curves model.")
        self.beginResetModel()
        self._plot.clearCurves()
        self._row_names = []

        for c in curves:
            logger.debug(f"Adding curve: {c['channel']}")
            for k, v in c.items():
                if v is None:
                    del c[k]
            c['y_channel'] = c['channel']
            del c['channel']
            self._plot.addYChannel(**c)
            self._row_names.append(self.next_header())
        self.append(addAxis=False)
        self.endResetModel()
        logger.debug("Finished setting curves model")

    def removeAtIndex(self, index: QModelIndex) -> None:
        """Removes the curve at the given table index.

        Parameters
        ----------
        index : QModelIndex
            An index in the row to be removed.
        """
        logger.debug(f"Removing curve at index {index.row()}")
        if not index.isValid() or index.row() == (self.rowCount() - 1):
            return False
        del self._row_names[index.row()]
        curve = self._plot._curves[index.row()]
        [ch.disconnect() for ch in curve.channels() if ch]
        ret = super(ArchiverCurveModel, self).removeAtIndex(index)
        if not self._plot._curves:
            self.append()
        self._plot.archive_data_received()
        self._plot.set_needs_redraw()
        self._plot.redrawPlot()
        logger.debug(f"Finished removing curve previously at index {index.row()}")
        return ret

    def headerData(self, section, orientation, role=Qt.DisplayRole) -> Any:
        """Return row header for given index"""
        if role == Qt.DisplayRole and orientation == Qt.Vertical and section < self.rowCount():
            return self._row_names[section]
        return super().headerData(section, orientation, role)

    def next_header(self) -> str:
        """Construct the string for the next row in the table based on
        the current last row.

        Returns
        -------
        str
            The string for the header for the next row.
        """
        if not self._row_names:
            return 'A'

        prev_header = self._row_names[-1]
        next_header = ""

        if prev_header == 'Z' * len(prev_header):
            return 'A' * (len(prev_header) + 1)

        inc = 1
        for i in range(len(prev_header) - 1, -1, -1):
            old_val = ord(prev_header[i]) - ord('A') + inc
            new_val = chr(old_val % 26 + ord('A'))
            next_header = new_val + next_header
            inc = 1 if prev_header[i] == 'Z' else 0

        return next_header

    def curve_at_index(self, index: QModelIndex) -> ArchivePlotCurveItem:
        """Return the curve item at the given index.

        Parameters
        ----------
        index : QModelIndex
            The table index of the requested curve.

        Returns
        -------
        ArchivePlotCurveItem
            The requested curve.
        """
        return self._plot.curveAtIndex(index)

    @Slot(object)
    def remove_curve(self, curve: BasePlotCurveItem) -> None:
        """Necessary specifically for when an axis is deleted
        To properly delete all of its connected curves

        Parameters
        ----------

        curve: BasePlotCurveItem
            The curve we want to delete from the model"""
        ind = self._plot._curves.index(curve)
        ind = self.index(ind, 0)
        self.removeAtIndex(ind)<|MERGE_RESOLUTION|>--- conflicted
+++ resolved
@@ -109,11 +109,9 @@
                 self.append()
 
             ret_code = True
-<<<<<<< HEAD
             self.plot._legend.removeItem(curve.name())
             curve.setData(name=str(value))
             self.plot._legend.addItem(curve, curve.name())
-=======
         elif column_name == "Y-Axis Name":
             # If we change the Y-Axis, unlink from previous and link to new
             if value == curve.y_axis_name:
@@ -124,7 +122,6 @@
             # Link to correct axis and unhide if necessary
             if curve.isVisible():
                 self.plot.plotItem.axes[curve.y_axis_name]["item"].show()
->>>>>>> 283f638f
         elif column_name == "Style":
             curve.stepMode = value
             ret_code = True
