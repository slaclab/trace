--- conflicted
+++ resolved
@@ -1,12 +1,8 @@
 from typing import Dict, Any
 from qtpy.QtGui import QKeyEvent
 from qtpy import sip
-<<<<<<< HEAD
 from qtpy.QtGui import QDragEnterEvent, QDragMoveEvent, QDropEvent
-from qtpy.QtCore import (Slot, QPoint, QModelIndex, QObject)
-=======
 from qtpy.QtCore import (Slot, QPoint, QModelIndex, QObject, Qt)
->>>>>>> dc5187a9
 from qtpy.QtWidgets import (QHeaderView, QMenu, QAction, QTableView, QDialog,
                             QVBoxLayout, QGridLayout, QLineEdit, QPushButton, QAbstractItemView)
 from pydm.widgets.baseplot import BasePlotCurveItem
