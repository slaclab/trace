--- conflicted
+++ resolved
@@ -8,11 +8,8 @@
     QSlider,
     QWidget,
     QSpinBox,
-<<<<<<< HEAD
-=======
     QCheckBox,
     QComboBox,
->>>>>>> b22c7bd6
     QLineEdit,
     QSizePolicy,
     QVBoxLayout,
