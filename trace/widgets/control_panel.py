import re

from qtpy import QtGui, QtCore, QtWidgets
from qtpy.QtCore import Qt, Slot, QTimer

from pydm.widgets.baseplot import BasePlotAxisItem
from pydm.widgets.archiver_time_plot import (
    FormulaCurveItem,
    ArchivePlotCurveItem,
    PyDMArchiverTimePlot,
)

from config import logger
from widgets import (
    ColorButton,
    ToggleSwitch,
    FormulaDialog,
    AxisSettingsModal,
    CurveSettingsModal,
    ArchiveSearchWidget,
)
from services import Theme, IconColors, ThemeManager
from utilities import validate_formula, sanitize_for_validation

PV_KEY_PREFIX = "x"
FORMULA_KEY_PREFIX = "fx"


class ControlPanel(QtWidgets.QWidget):
    """Main control panel widget for managing plot axes and curves.

    This widget provides the primary interface for adding, configuring, and
    managing plot axes and their associated curves. It includes functionality
    for PV search, formula creation, and curve management.
    """

    curve_list_changed = QtCore.Signal()

    def __init__(self, theme_manager: ThemeManager = None):
        """Initialize the control panel.

        Parameters
        ----------
        theme_manager : ThemeManager, optional
            The theme manager for handling UI theming
        """
        super().__init__()
        self.theme_manager = theme_manager
        self.setLayout(QtWidgets.QVBoxLayout())
        # self.setStyleSheet("background-color: white;")

        self._curve_dict = {}
        self.key_gen = self._generate_curve_key()
        next(self.key_gen)  # Prime the generator

        self.curve_palette = "default"
        if self.theme_manager:
            self.theme_manager.theme_changed.connect(self.on_theme_changed)

        # Create pv plotter layout
        pv_plotter_layout = QtWidgets.QHBoxLayout()
        self.layout().addLayout(pv_plotter_layout)
        self.search_button = QtWidgets.QPushButton()
        self.search_button.setFlat(True)
        self.search_button.clicked.connect(self.search_pv)
        pv_plotter_layout.addWidget(self.search_button)

        self.calc_button = QtWidgets.QPushButton()
        self.calc_button.setFlat(True)
        self.calc_button.clicked.connect(self.show_formula_dialog)
        pv_plotter_layout.addWidget(self.calc_button)

        self.pv_line_edit = QtWidgets.QLineEdit()
        self.pv_line_edit.setPlaceholderText("Enter PV")
        self.pv_line_edit.returnPressed.connect(self.add_curve_from_line_edit)
        pv_plotter_layout.addWidget(self.pv_line_edit)
        pv_plot_button = QtWidgets.QPushButton("Plot")
        pv_plot_button.clicked.connect(self.add_curve_from_line_edit)
        pv_plotter_layout.addWidget(pv_plot_button)

        self.axis_list = QtWidgets.QVBoxLayout()
        frame = QtWidgets.QFrame()
        frame.setLayout(self.axis_list)
        scrollarea = QtWidgets.QScrollArea()
        scrollarea.setWidgetResizable(True)
        scrollarea.setWidget(frame)
        self.layout().addWidget(scrollarea)
        self.axis_list.addStretch()

        new_axis_button = QtWidgets.QPushButton("New Axis")
        new_axis_button.clicked.connect(self.add_empty_axis)
        self.layout().addWidget(new_axis_button)

        self.archive_search = ArchiveSearchWidget()
        self.archive_search.append_PVs_requested.connect(self.add_curves)

        self.formula_dialog = FormulaDialog(self)
        self.formula_dialog.formula_accepted.connect(self.handle_formula_accepted)
        self.curve_list_changed.connect(self.formula_dialog.curve_model.refresh)

        self.update_icons()

    def update_icons(self) -> None:
        """Update all icons based on current theme."""
        if self.theme_manager:
            calc_icon = self.theme_manager.create_icon("fa6s.calculator", IconColors.PRIMARY)
            if calc_icon:
                self.calc_button.setIcon(calc_icon)
            search_icon = self.theme_manager.create_icon("fa6s.magnifying-glass", IconColors.PRIMARY)
            if search_icon:
                self.search_button.setIcon(search_icon)

    def on_theme_changed(self, theme: Theme) -> None:
        """Handle theme changes by updating icons.

        Parameters
        ----------
        theme : Theme
            The new theme, unused
        """
        self.update_icons()

    def minimumSizeHint(self) -> QtCore.QSize:
        """Return the minimum size hint for the control panel."""
        inner_size = self.axis_list.minimumSize()
        buffer = self.pv_line_edit.font().pointSize() * 3
        return QtCore.QSize(inner_size.width() + buffer, inner_size.height())

    def add_curve_from_line_edit(self) -> None:
        """Add a curve from the PV line edit input."""
        pv = self.pv_line_edit.text()
        self.add_curve(pv)
        self.pv_line_edit.clear()

    @property
    def plot(self) -> PyDMArchiverTimePlot:
        """Get the associated plot widget."""
        if not self._plot:
            parent = self.parent()
            while not hasattr(parent, "plot"):
                parent = parent.parent()
            self._plot = parent.plot
        return self._plot

    @plot.setter
    def plot(self, plot: PyDMArchiverTimePlot) -> None:
        """Set the associated plot widget.

        Parameters
        ----------
        plot : PyDMArchiverTimePlot
            The plot widget to associate with this control panel
        """
        self._plot = plot

    def search_pv(self) -> None:
        """Show or activate the PV search widget."""
        if not self.archive_search.isVisible():
            self.archive_search.show()
        else:
            self.archive_search.raise_()
            self.archive_search.activateWindow()

    def show_formula_dialog(self):
        """Show the formula dialog pop-up."""
        if not hasattr(self, "formula_dialog") or not self.formula_dialog.isVisible():
            self.formula_dialog.show()
        else:
            self.formula_dialog.raise_()
            self.formula_dialog.activateWindow()

    @QtCore.Slot(str)
    def handle_formula_accepted(self, formula: str) -> None:
        """Handle the formula accepted from the formula dialog.

        Parameters
        ----------
        formula : str
            The accepted formula string
        """
        self.add_curve(formula)
        self.cleanup_duplicate_curves()

    def cleanup_duplicate_curves(self) -> None:
        """Remove duplicate entries in curve dictionary."""
        seen_curves = {}
        to_remove = []

        for key, curve in self._curve_dict.items():
            curve_id = id(curve)
            if curve_id in seen_curves:
                to_remove.append(key)
            else:
                seen_curves[curve_id] = key

        for key in to_remove:
            del self._curve_dict[key]

        if to_remove:
            self.curve_list_changed.emit()

    @property
    def curve_dict(self) -> dict:
        """Return dictionary of curves with PV keys."""
        return self._curve_dict

    def _generate_curve_key(self):
        """Generate a unique variable name for a curve, either pv or formula.

        Yields
        ------
        key : str
            The next unique key for the curve. Yielded when a curve is sent.
        """
        key = None
        next_pv_num = 1
        next_formula_num = 1
        while True:
            curve = yield key
            if isinstance(curve, ArchivePlotCurveItem):
                key = PV_KEY_PREFIX + str(next_pv_num)
                next_pv_num += 1
            elif isinstance(curve, FormulaCurveItem):
                key = FORMULA_KEY_PREFIX + str(next_formula_num)
                next_formula_num += 1
            else:
                key = None

    def add_curves(self, pvs: list[str]) -> None:
        """Add multiple curves from a list of PV names.

        Parameters
        ----------
        pvs : list[str]
            List of PV names to add as curves
        """
        for pv in pvs:
            self.add_curve(pv)

    def add_empty_axis(self, name: str = "") -> "AxisItem":
        logger.debug("Adding new empty axis to the plot")
        if not name:
            counter = len(self.plot.plotItem.axes) - 2
            while (name := f"Y-Axis {counter}") in self.plot.plotItem.axes:
                counter += 1

        self.plot.addAxis(plot_data_item=None, name=name, orientation="left", label=name)
        new_axis = self.plot._axes[-1]
        new_axis.setLabel(name, color=self.theme_manager.get_icon_color())

        return self.add_axis_item(new_axis)

    def add_axis_item(self, axis: BasePlotAxisItem) -> "AxisItem":
        """Add an existing AxisItem to the plot."""
        self.match_axis_tick_font(axis)
        axis_item = AxisItem(axis, control_panel=self, theme_manager=self.theme_manager)
        axis_item.curves_list_changed.connect(self.curve_list_changed.emit)
        self.axis_list.insertWidget(self.axis_list.count() - 1, axis_item)
        logger.debug(f"Added axis {axis.name} to plot")
        self.updateGeometry()

        return axis_item

    def match_axis_tick_font(self, axis: BasePlotAxisItem) -> None:
        """Matches the axis' tick font to the X-Axis of the plot. Only necessary
        if the user has changed the tick font of the plot's axes.

        Parameters
        ----------
        axis : BasePlotAxisItem
            The axis to match the tick font for."""
        x_axis = self.plot.getAxis("bottom")
        if x_axis is not None:
            axis.setTickFont(x_axis.style["tickFont"])

    def get_axis_item(self, axis_name: str) -> "AxisItem":
        """Get an AxisItem by its name."""
        for index in range(self.axis_list.count()):
            item = self.axis_list.itemAt(index).widget()
            if isinstance(item, AxisItem) and item.name == axis_name:
                return item
        return None

    def get_last_axis_item(self) -> "AxisItem":
        """Get the last AxisItem in the list."""
        if self.axis_list.count() > 1:  # the stretch makes count >= 1
            return self.axis_list.itemAt(self.axis_list.count() - 2).widget()
        else:
            logger.warning("No axes available to return the last AxisItem.")
            return None

    def set_curve_palette(self, palette_name: str, apply: bool = False) -> None:
        """
        Set the default palette for new curves.

        Parameters:
            palette_name (str): name of selected palette
            apply (bool): If true, apply palette to exiting curves
        """
        self.curve_palette = palette_name
        if apply:
            for index, curve in enumerate(self.curve_item_dict.keys()):
                color = ColorButton.index_color(index, palette=self.curve_palette)
                curve.color = color
                self.curve_item_dict[curve]["curveItem"].on_color_changed(color)

    @property
    def curve_item_dict(self):
        """
        Returns dictionary of curves on plot with associated pvname, axisItem, and curveItem
        """
        plot_curves = {}
        for i in range(self.axis_list.count() - 1):  # -1 for stretch
            axis_item = self.axis_list.itemAt(i).widget()
            if hasattr(axis_item, "layout"):
                for j in range(axis_item.layout().count()):
                    widget = axis_item.layout().itemAt(j).widget()
                    if hasattr(widget, "source"):
                        curve = widget.source
                        plot_curves[curve] = {}
                        plot_curves[curve]["name"] = curve.name()
                        plot_curves[curve]["axisItem"] = axis_item
                        plot_curves[curve]["curveItem"] = widget

        return plot_curves

    @QtCore.Slot()
    def add_curve(self, pv: str = None) -> "CurveItem":
        if pv is None and self.sender():
            pv = self.sender().text()

        last_axis = self.get_last_axis_item()
        if not last_axis:
            last_axis = self.add_empty_axis()

        if pv.startswith("f://"):
            return last_axis.add_formula_curve(pv)
        else:
            return last_axis.add_curve(pv)

    def clear_all(self) -> None:
        """Clear all axes and curves from the plot and control panel."""
        logger.debug("Clearing all axes and curves from the plot")
        while self.axis_list.count() > 1:  # Keep the stretch at the end
            self.axis_list.itemAt(0).widget().close()
        self.plot.redrawPlot()

    def clear_curves(self) -> None:
        """Clear all curves from the plot and control panel."""
        logger.debug("Clearing all curves from the plot")
        for axis_item in self.axis_list:
            if isinstance(axis_item, AxisItem):
                axis_item.clear_curves()

    def set_axes(self, axes: list[dict] = None) -> None:
        """Given a list of dictionaries containing axis data, clear the
        plot's axes, and set all new axes based on the provided axis data.

        Parameters
        ----------
        axes : List[Dict]
            Axis properties to be set for all new axes on the plot
        """
        self.clear_all()
        for axis in axes:
            self.plot.addAxis(
                plot_data_item=None,
                name=axis["name"],
                orientation=axis.get("orientation", "left"),
                label=axis["name"],
                log_mode=axis.get("logMode", False),
            )
            # Convert axis properties to match BasePlotAxisItem
            new_axis = self.plot._axes[-1]
            new_axis.setLabel(axis["name"], color="black")

            new_axis_item = self.add_axis_item(new_axis)
            if "minRange" in axis:
                new_axis_item.set_min_range(axis["minRange"])
            if "maxRange" in axis:
                new_axis_item.set_max_range(axis["maxRange"])
            if "autoRange" in axis:
                new_axis_item.auto_range_checkbox.setChecked(axis["autoRange"])

    def set_curves(self, curves: list[dict] = None) -> None:
        """Given a list of dictionaries containing curve data, clear the
        plot's curves, and set all new curves based on the provided curve data.

        Parameters
        ----------
        curves : List[Dict]
            Curve properties to be set for all new curves on the plot
        """
        for curve_dict in curves:
            try:
                axis_name = curve_dict.get("yAxisName", "Y-Axis 0")
                axis_item = self.get_axis_item(axis_name)
            except KeyError:
                axis_item = self.get_last_axis_item()

            if axis_item is None:
                axis_item = self.add_empty_axis(axis_name)

            pv_name = curve_dict.get("channel", "")
            del curve_dict["channel"]  # Remove channel key to avoid conflicts with y_channel
            axis_item.add_curve(pv_name, curve_dict)
        self.plot.redrawPlot()
        self.axis_list.itemAt(self.axis_list.count() - 2).widget()

    def move_curve_to_axis(self, curve_item: "CurveItem", target_axis_name: str) -> None:
        """Remove a given CurveItem from its current AxisItem and add it to
        the AxisItem with the given target axis name. If no such AxisItem
        exists, a new one will be created. Intended to be used for Axes
        named after a curve's unit.

        Parameters
        ----------
        curve_item : CurveItem
            CurveItem to be moved to a new axis.
        target_axis_name : str
            Name of the target axis to move the CurveItem to.
        """
        axis_item = self.get_axis_item(target_axis_name)
        if axis_item is None:
            axis_item = self.add_empty_axis(target_axis_name)

        old_axis_item = curve_item.axis_item
        old_axis_item.remove_curve_item(curve_item)
        axis_item.add_curve_item(curve_item)

    def closeEvent(self, a0: QtGui.QCloseEvent):
        for axis_item in range(self.axis_list.count()):
            axis_item.close()
        super().closeEvent(a0)


class AxisItem(QtWidgets.QWidget):
    """Widget for managing a single plot axis and its associated curves.

    This widget provides controls for axis configuration including name, range,
    auto-scaling, and curve management. It supports drag-and-drop for curve
    reordering and moving curves between axes.
    """

    curves_list_changed = QtCore.Signal()

    def __init__(
        self, plot_axis_item: BasePlotAxisItem, control_panel: ControlPanel = None, theme_manager: ThemeManager = None
    ):
        """Initialize the axis item widget.

        Parameters
        ----------
        plot_axis_item : BasePlotAxisItem
            The plot axis item to manage
        control_panel : ControlPanel, optional
            Reference to the parent control panel
        theme_manager : ThemeManager, optional
            The theme manager for UI theming
        """
        super().__init__()
        self.source = plot_axis_item
        self.control_panel_ref = control_panel
        self.theme_manager = theme_manager
        self.setLayout(QtWidgets.QVBoxLayout())
        self.setAcceptDrops(True)

        if self.theme_manager:
            self.theme_manager.theme_changed.connect(self.on_theme_changed)

        self.header_layout = QtWidgets.QHBoxLayout()
        self.layout().addLayout(self.header_layout)

        self._expanded = False
        self.expand_button = QtWidgets.QPushButton()
        self.expand_button.setFlat(True)
        self.expand_button.clicked.connect(self.toggle_expand)
        self.header_layout.addWidget(self.expand_button)

        layout = QtWidgets.QVBoxLayout()
        self.header_layout.addLayout(layout)
        self.top_settings_layout = QtWidgets.QHBoxLayout()
        layout.addLayout(self.top_settings_layout)
        self.axis_label = QtWidgets.QLineEdit()
        self.axis_label.setText(self.source.name)
        self.axis_label.editingFinished.connect(self.set_axis_name)
        self.axis_label.returnPressed.connect(self.axis_label.clearFocus)
        self.top_settings_layout.addWidget(self.axis_label)
        self.settings_button = QtWidgets.QPushButton()
        self.settings_button.setFlat(True)
        self.settings_modal = None
        self.settings_button.clicked.connect(self.show_settings_modal)
        self.top_settings_layout.addWidget(self.settings_button)
        self.delete_button = QtWidgets.QPushButton()
        self.delete_button.setFlat(True)
        self.delete_button.clicked.connect(self.close)
        self.top_settings_layout.addWidget(self.delete_button)
        self.bottom_settings_layout = QtWidgets.QHBoxLayout()
        layout.addLayout(self.bottom_settings_layout)
        self.auto_range_checkbox = QtWidgets.QCheckBox("Auto")
        self.auto_range_checkbox.setCheckState(QtCore.Qt.Checked if self.source.auto_range else QtCore.Qt.Unchecked)
        self.auto_range_checkbox.stateChanged.connect(self.set_auto_range)
        self.source.linkedView().sigRangeChangedManually.connect(self.disable_auto_range)
        self.bottom_settings_layout.addWidget(self.auto_range_checkbox)
        self.bottom_settings_layout.addWidget(QtWidgets.QLabel("min, max"))
        self.min_range_line_edit = QtWidgets.QLineEdit()
        self.min_range_line_edit.editingFinished.connect(self.set_min_range)
        self.min_range_line_edit.editingFinished.connect(self.disable_auto_range)
        self.min_range_line_edit.setMinimumWidth(self.min_range_line_edit.font().pointSize() * 8)
        self.bottom_settings_layout.addWidget(self.min_range_line_edit)
        self.bottom_settings_layout.addWidget(QtWidgets.QLabel(","))
        self.max_range_line_edit = QtWidgets.QLineEdit()
        self.max_range_line_edit.editingFinished.connect(self.set_max_range)
        self.max_range_line_edit.editingFinished.connect(self.disable_auto_range)
        self.max_range_line_edit.setMinimumWidth(self.max_range_line_edit.font().pointSize() * 8)
        self.bottom_settings_layout.addWidget(self.max_range_line_edit)
        self.source.sigYRangeChanged.connect(self.handle_range_change)

        self.active_toggle = ToggleSwitch("Active")
        self.active_toggle.setCheckState(QtCore.Qt.Checked if self.source.isVisible() else QtCore.Qt.Unchecked)
        self.active_toggle.stateChanged.connect(self.set_active)
        self.header_layout.addWidget(self.active_toggle)

        self.placeholder = QtWidgets.QWidget(self)
        self.placeholder.hide()
        self.placeholder.setStyleSheet("background-color: lightgrey;")

        self.update_icons()

    def update_icons(self):
        """Update all icons based on current theme"""
        if self.theme_manager:
            if self._expanded:
                expand_icon = self.theme_manager.create_icon("msc.chevron-down", IconColors.PRIMARY)
            else:
                expand_icon = self.theme_manager.create_icon("msc.chevron-right", IconColors.PRIMARY)

            if expand_icon:
                self.expand_button.setIcon(expand_icon)

            settings_icon = self.theme_manager.create_icon("msc.settings-gear", IconColors.PRIMARY)
            if settings_icon:
                self.settings_button.setIcon(settings_icon)

            delete_icon = self.theme_manager.create_icon("msc.trash", IconColors.PRIMARY)
            if delete_icon:
                self.delete_button.setIcon(delete_icon)

    def on_theme_changed(self, theme: Theme):
        """Handle theme changes by updating icons"""
        self.update_icons()

        # Change axis label color to match theme
        label_text = self.source.labelText
        self.source.setLabel(label_text, color=self.theme_manager.get_icon_color())

    @property
    def plot(self):
        return self.parent().parent().parent().parent().plot

    @property
    def name(self) -> str:
        """Get the name of the axis."""
        return self.source.name

    def make_curve_widget(self, plot_curve_item: ArchivePlotCurveItem | FormulaCurveItem) -> "CurveItem":
        """Create a CurveItem widget for the given plot curve item and add
        it to this AxisItem.

        Parameters
        ----------
        plot_curve_item : ArchivePlotCurveItem | FormulaCurveItem
            The plot curve item to create a CurveItem for.

        Returns
        -------
        CurveItem
            The created CurveItem widget.
        """
        curve_item = CurveItem(self, plot_curve_item)
        curve_item.curve_deleted.connect(lambda curve: self.handle_curve_deleted(curve))
        curve_item.active_toggle.setCheckState(self.active_toggle.checkState())

        self.layout().addWidget(curve_item)
        self.curves_list_changed.emit()

        if not self._expanded:
            self.toggle_expand()

        return curve_item

    def add_curve(self, pv: str, channel_args: dict = None) -> "CurveItem":
<<<<<<< HEAD
        plot = self.plot
        index = len(plot._curves)
        palette = self.control_panel.curve_palette
        color = ColorButton.index_color(index, palette=palette)
=======
        """Create a new ArchivePlotCurveItem for the given PV and add it
        to this AxisItem. Also creates a CurveItem widget for it.
>>>>>>> 69e3bd5a

        Parameters
        ----------
        pv : str
            The process variable name to create the curve for.
        channel_args : dict, optional
            The arguments to pass to the ArchivePlotCurveItem constructor,
            by default None

        Returns
        -------
        CurveItem
            The created CurveItem widget.
        """
        color = ColorButton.index_color(len(self.plot._curves))
        args = {
            "y_channel": pv,
            "name": pv,
            "color": color,
            "useArchiveData": True,
            "yAxisName": self.source.name,
        }
        if channel_args is not None:
            args.update(channel_args)

        plot_curve_item = self.plot.addYChannel(**args)

        return self.make_curve_widget(plot_curve_item)

    def add_formula_curve(self, formula: str) -> "CurveItem":
        """Create a new FormulaCurveItem for the given formula and add it
        to this AxisItem. Also creates a CurveItem widget for it.

        Parameters
        ----------
        formula : str
            The formula to create the curve for. Must start with "f://".

        Returns
        -------
        CurveItem
            The created CurveItem widget.
        """
        var_names = re.findall(r"{(.+?)}", formula)
        var_dict = {}

        for var_name in var_names:
            if var_name not in self.control_panel._curve_dict:
                available_vars = list(self.control_panel._curve_dict.keys())
                raise ValueError(f"{var_name} is an invalid variable name. Available: {available_vars}")
            var_dict[var_name] = self.control_panel._curve_dict[var_name]

        expr_body = formula[4:]
        python_expr, allowed = sanitize_for_validation(expr_body)
        try:
            validate_formula(python_expr, allowed_symbols=allowed)
<<<<<<< HEAD
        else:
            validate_formula(expr_body, allowed_symbols=set())

        color = ColorButton.index_color((len(self.plot._curves)), palette=self.control_panel.curve_palette)
        formula_curve_item = plot.addFormulaChannel(
=======
        except ValueError as e:
            logger.error(f"Invalid formula '{formula}': {e}")
            raise

        color = ColorButton.index_color(len(self.plot._curves))
        formula_curve_item = self.plot.addFormulaChannel(
>>>>>>> 69e3bd5a
            formula=formula, name=formula, pvs=var_dict, color=color, useArchiveData=True, yAxisName=self.source.name
        )
        formula_curve_item.formula_invalid_signal.connect(self.auto_hide_invalid_formula)

        return self.make_curve_widget(formula_curve_item)

    @Slot()
    @Slot(FormulaCurveItem)
    def auto_hide_invalid_formula(self, formula_curve: FormulaCurveItem = None) -> None:
        """Automatically hide a formula when it becomes invalid"""
        if formula_curve is None:
            formula_curve = self.sender()

        curve_item = self.find_curve_item_for_curve(formula_curve)
        if curve_item and hasattr(curve_item, "active_toggle"):
            curve_item.active_toggle.setChecked(False)
            if hasattr(curve_item, "show_invalid_icon"):
                curve_item.show_invalid_icon(True)

    def toggle_expand(self):
        if self._expanded:
            for index in range(1, self.layout().count()):
                self.layout().itemAt(index).widget().hide()
        else:
            for index in range(1, self.layout().count()):
                self.layout().itemAt(index).widget().show()
        self._expanded = not self._expanded

    @Slot(int)
    @Slot(Qt.CheckState)
    def set_active(self, state: int | Qt.CheckState):
        checked = Qt.CheckState(state) == Qt.Checked
        self.source.setVisible(checked)
        for i in range(1, self.layout().count()):
            widget = self.layout().itemAt(i).widget()
            if isinstance(widget, CurveItem):
                widget.active_toggle.setCheckState(state)

    @Slot(int)
    @Slot(Qt.CheckState)
    def set_auto_range(self, state: int | Qt.CheckState):
        checked = Qt.CheckState(state) == Qt.Checked
        self.source.auto_range = checked

    def disable_auto_range(self):
        self.auto_range_checkbox.setCheckState(QtCore.Qt.Unchecked)

    def handle_range_change(self, _, range):
        self.min_range_line_edit.setText(f"{range[0]:.3g}")
        self.max_range_line_edit.setText(f"{range[1]:.3g}")

    def handle_curve_deleted(self, curve):
        self.curves_list_changed.emit()
        curve_key_to_delete = None

        for key, value in self.control_panel.curve_dict.items():
            if value == curve:
                curve_key_to_delete = key
                break

        if curve_key_to_delete:
            dependent_formulas = []

            for key, other_curve in self.control_panel.curve_dict.items():
                if hasattr(other_curve, "pvs") and curve_key_to_delete in other_curve.pvs:
                    dependent_formulas.append(key)

                    other_curve.setVisible(False)

                    curve_item = self.find_curve_item_for_curve(other_curve)
                    if curve_item and hasattr(curve_item, "active_toggle"):
                        curve_item.active_toggle.setChecked(False)

                    logger.debug(f"Hiding invalid formula: {key} (depends on deleted {curve_key_to_delete})")

                    if hasattr(curve_item, "show_invalid_icon") and curve_item is not None:
                        curve_item.show_invalid_icon(True)

            if dependent_formulas:
                logger.debug(f"Hidden {len(dependent_formulas)} formulas that depended on {curve_key_to_delete}")

            del self.control_panel.curve_dict[curve_key_to_delete]

    def find_curve_item_for_curve(self, target_curve):
        """Find the CurveItem widget that corresponds to a given curve"""
        for i in range(self.layout().count()):
            widget = self.layout().itemAt(i).widget()
            if hasattr(widget, "source") and widget.source == target_curve:
                return widget

        for i in range(self.control_panel.axis_list.count() - 1):  # -1 for stretch
            axis_item = self.control_panel.axis_list.itemAt(i).widget()
            if hasattr(axis_item, "layout"):
                for j in range(axis_item.layout().count()):
                    widget = axis_item.layout().itemAt(j).widget()
                    if hasattr(widget, "source") and widget.source == target_curve:
                        return widget

        return None

    @QtCore.Slot()
    def set_min_range(self, value: float = None):
        if value is None:
            value = float(self.sender().text())
        else:
            self.min_range_line_edit.setText(f"{value:.3g}")
        logger.debug(f"Setting min range for axis {self.source.name}: {value}")
        self.source.min_range = value

    @QtCore.Slot()
    def set_max_range(self, value: float = None):
        if value is None:
            value = float(self.sender().text())
        else:
            self.max_range_line_edit.setText(f"{value:.3g}")
        logger.debug(f"Setting max range for axis {self.source.name}: {value}")
        self.source.max_range = value

    @QtCore.Slot()
    def set_axis_name(self, name: str = None):
        if name is None and self.sender():
            name = self.sender().text()
        self.source.name = name
        self.source.label_text = name

    @QtCore.Slot()
    def show_settings_modal(self):
        if self.settings_modal is None:
            self.settings_modal = AxisSettingsModal(self.settings_button, self.plot, self.source)
            self.settings_modal.sig_curve_palette_changed.connect(self.set_curve_palette)
        self.settings_modal.show()

    def set_curve_palette(self, palette_name: str, apply: bool = True):
        """Set colors of all curves on this axisItem according to selected palette"""
        if apply:
            for j in range(self.layout().count()):
                widget = self.layout().itemAt(j).widget()
                if hasattr(widget, "source"):
                    curve = widget.source
                    color = ColorButton.index_color(j - 1, palette=palette_name)
                    curve.color = color
                    self.find_curve_item_for_curve(curve).on_color_changed(color)

    def dragEnterEvent(self, event: QtGui.QDragEnterEvent):
        if event.possibleActions() & QtCore.Qt.MoveAction:
            event.acceptProposedAction()
            self.placeholder.setMinimumSize(event.source().size())
            self.placeholder.show()
            if not self._expanded:
                self.toggle_expand()

    def dragMoveEvent(self, event: QtGui.QDragMoveEvent):
        item = self.childAt(event.position().toPoint())
        if item != self.placeholder:
            index = self.layout().indexOf(item) + 1  # drop below target row
            index = max(1, index)  # don't drop above axis detail row
            self.layout().insertWidget(index, self.placeholder)

    def dragLeaveEvent(self, event: QtGui.QDragLeaveEvent):
        event.accept()
        self.placeholder.hide()

    def dropEvent(self, event: QtGui.QDropEvent):
        event.accept()
        curve_item = event.source()
        self.control_panel.move_curve_to_axis(curve_item, self.source.name)
        self.placeholder.hide()
        if not self._expanded:
            self.toggle_expand()
        self.curves_list_changed.emit()

    def remove_curve_item(self, curve_item: "CurveItem", delete_curve: bool = False) -> None:
        """Removes the given CurveItem from the AxisItem and plot's axis.
        This is required for moving a CurveItem to a new AxisItem. Can
        delete the CurveItem and curve if specified. This will remove it
        from the plot.

        Parameters
        ----------
        curve_item : CurveItem
            The CurveItem to be removed from the axis.
        delete_curve : bool, optional
            If True, the CurveItem will be deleted and the curve removed
            from the plot entirely. If False, it will just be unlinked
            from this axis., by default False.
        """
        curve_item.curve_deleted.disconnect()
        self.layout().removeWidget(curve_item)
        self.plot.plotItem.unlinkDataFromAxis(curve_item.source)

        if delete_curve:
            curve_item.close()
        self.curves_list_changed.emit()

    def add_curve_item(self, curve_item: "CurveItem") -> None:
        """Add an existing CurveItem to this AxisItem.

        Parameters
        ----------
        curve_item : CurveItem
            The CurveItem to be added to this axis.
        """
        # Need to link curve to axis before setting y_axis_name on curve
        self.plot.plotItem.linkDataToAxis(curve_item.source, self.name)
        curve_item.source.y_axis_name = self.name

        curve_item.curve_deleted.connect(lambda curve: self.handle_curve_deleted(curve))
        curve_item.active_toggle.setCheckState(self.active_toggle.checkState())

        if self.layout().indexOf(curve_item) != -1:
            self.layout().removeWidget(curve_item)

        idx = self.layout().indexOf(self.placeholder)
        self.layout().insertWidget(idx, curve_item)

        if not self._expanded:
            self.toggle_expand()
        self.curves_list_changed.emit()

    def clear_curves(self) -> None:
        """Clear all curves from this axis item."""
        for i in range(self.layout().count() - 1, -1, -1):
            item = self.layout().itemAt(i).widget()
            if isinstance(item, CurveItem):
                self.remove_curve_item(item, delete_curve=True)

    def close(self) -> bool:
        # Pop up confirming axis delete
        dialog = QtWidgets.QMessageBox(
            text=str("Are you sure you want to delete the axis?"),
            parent=self,
        )
        dialog.setIcon(QtWidgets.QMessageBox.Information)
        dialog.setWindowTitle("Delete Axis")
        dialog.setStandardButtons(QtWidgets.QMessageBox.Ok | QtWidgets.QMessageBox.Cancel)
        result = dialog.exec_()

        if result == QtWidgets.QMessageBox.Cancel:
            return

        self.clear_curves()
        self.source.sigYRangeChanged.disconnect(self.handle_range_change)
        self.source.linkedView().sigRangeChangedManually.disconnect(self.disable_auto_range)
        index = self.plot._axes.index(self.source)
        self.plot.removeAxisAtIndex(index)
        self.setParent(None)
        self.deleteLater()
        return super().close()

    @property
    def control_panel(self):
        if self.control_panel_ref is None:
            parent = self.parent().parent().parent().parent()
            while parent and not isinstance(parent, ControlPanel):
                parent = parent.parent()
            self.control_panel_ref = parent.control_panel
        return self.control_panel_ref


class DragHandle(QtWidgets.QPushButton):
    def mousePressEvent(self, event: QtGui.QMouseEvent):
        event.ignore()


class CurveItem(QtWidgets.QWidget):
    """Widget for managing a single curve on the plot.

    This widget provides controls for curve configuration including name, color,
    visibility, and connection status. It supports drag-and-drop for moving
    curves between axes and formula editing for formula curves.
    """

    curve_deleted = QtCore.Signal(object)
    unit_changed = QtCore.Signal(str)

    def __init__(self, axis_item: AxisItem, source: ArchivePlotCurveItem | FormulaCurveItem):
        """Initialize the curve item widget.

        Parameters
        ----------
        axis_item : AxisItem
            The parent axis item
        source : ArchivePlotCurveItem or FormulaCurveItem
            The plot curve item to manage
        """
        super().__init__()
        self._axis_item = axis_item
        self.source = source
        self.control_panel = axis_item.control_panel

        self.theme_manager = axis_item.theme_manager
        self.theme_manager.theme_changed.connect(lambda _: self.update_icons())

        self.variable_name = self.control_panel.key_gen.send(self.source)
        self.control_panel.curve_dict[self.variable_name] = self.source
        if not self.is_formula_curve():
            self.source.unitSignal.connect(lambda unit: self.control_panel.move_curve_to_axis(self, unit))

        self.setup_layout()

    @property
    def plot(self):
        """Get the PlotWidget that this CurveItem belongs to."""
        return self.control_panel.plot

    @property
    def axis_item(self):
        """Get the AxisItem that this CurveItem belongs to."""
        parent = self.parent()
        while not isinstance(parent, AxisItem):
            parent = parent.parent()
        return parent

    def setup_layout(self):
        """Setup the layout and widgets for the CurveItem."""
        curve_layout = QtWidgets.QHBoxLayout()
        self.setLayout(curve_layout)

        self.handle = DragHandle()
        self.handle.setFlat(True)
        self.handle.setStyleSheet("border: None;")
        self.handle.setCursor(QtGui.QCursor(QtCore.Qt.OpenHandCursor))
        curve_layout.addWidget(self.handle)

        self.active_toggle = ToggleSwitch("Active", color=self.source.color_string)
        self.active_toggle.setCheckState(QtCore.Qt.Checked if self.source.isVisible() else QtCore.Qt.Unchecked)
        self.active_toggle.stateChanged.connect(self.set_active)
        curve_layout.addWidget(self.active_toggle)

        second_layout = QtWidgets.QVBoxLayout()
        curve_layout.addLayout(second_layout)

        pv_settings_layout = QtWidgets.QHBoxLayout()
        second_layout.addLayout(pv_settings_layout)

        self.invalid_action = None
        self.variable_name_label = QtWidgets.QLabel()
        self.variable_name_label.setMinimumWidth(40)
        self.variable_name_label.setAlignment(QtCore.Qt.AlignCenter)
        self.variable_name_label.setText(self.variable_name)
        self.variable_name_label.setToolTip("Variable name of the curve")
        pv_settings_layout.addWidget(self.variable_name_label)

        self.label = QtWidgets.QLineEdit()
        self.setup_line_edit()
        pv_settings_layout.addWidget(self.label)

        self.pv_settings_modal = None
        self.pv_settings_button = QtWidgets.QPushButton()
        self.pv_settings_button.setFlat(True)
        self.pv_settings_button.clicked.connect(self.show_settings_modal)
        pv_settings_layout.addWidget(self.pv_settings_button)

        self.live_connection_status = QtWidgets.QLabel()
        self.live_connection_status.setToolTip("Not connected to live data")
        self.source.live_channel_connection.connect(self.update_live_icon)
        pv_settings_layout.addWidget(self.live_connection_status)

        self.archive_connection_status = QtWidgets.QLabel()
        self.archive_connection_status.setToolTip("Not connected to archive data")
        self.source.archive_channel_connection.connect(self.update_archive_icon)
        pv_settings_layout.addWidget(self.archive_connection_status)

        self.delete_button = QtWidgets.QPushButton()
        self.delete_button.setFlat(True)
        self.delete_button.clicked.connect(self.close)
        pv_settings_layout.addWidget(self.delete_button)

        self.update_icons()

    def setup_line_edit(self):
        """Set up the line edit with appropriate behavior for formula vs regular curves"""
        if self.is_formula_curve():
            text = self.source.formula
            placeholder = "Edit formula (f://...)"
            self.label.editingFinished.connect(self.update_formula)
        else:
            text = self.source.name()
            placeholder = "PV Name"
            self.label.editingFinished.connect(self.set_curve_pv)

        self.label.setText(text)
        self.label.setPlaceholderText(placeholder)
        self.label.returnPressed.connect(self.label.clearFocus)

    @Slot()
    def update_icons(self):
        """Update all icons based on current theme"""
        handle_icon = self.theme_manager.create_icon("ph.dots-six-vertical", scale_factor=1.5)
        self.handle.setIcon(handle_icon)

        settings_icon = self.theme_manager.create_icon("msc.settings-gear")
        self.pv_settings_button.setIcon(settings_icon)

        delete_icon = self.theme_manager.create_icon("msc.trash")
        self.delete_button.setIcon(delete_icon)

        icon_disconnected = self.theme_manager.create_icon("msc.debug-disconnect")
        self.live_connection_status.setPixmap(icon_disconnected.pixmap(16, 16))
        self.archive_connection_status.setPixmap(icon_disconnected.pixmap(16, 16))

    def show_invalid_icon(self, show=True):
        """Show or hide the invalid formula icon overlaid on the line edit"""
        if not self.is_formula_curve():
            return

        if show:
            if self.invalid_action is None:
                icon = self.theme_manager.create_icon("fa6s.triangle-exclamation", IconColors.ERROR)
                self.invalid_action = self.label.addAction(icon, QtWidgets.QLineEdit.TrailingPosition)
                self.invalid_action.setToolTip("Formula is invalid")

            self.label.setStyleSheet(
                """
                QLineEdit {
                    border: 2px solid #d32f2f;
                    border-radius: 4px;
                    padding: 4px;
                }
                """
            )
        else:
            if self.invalid_action is not None:
                self.label.removeAction(self.invalid_action)
                self.invalid_action = None

            self.label.setStyleSheet("")

            if self.label.toolTip() == "Formula is invalid":
                self.label.setToolTip("")

    @Slot(int)
    @Slot(Qt.CheckState)
    def set_active(self, state: int | Qt.CheckState):
        checked = Qt.CheckState(state) == Qt.Checked
        self.source.setVisible(checked)

    def update_live_icon(self, connected: bool) -> None:
        self.live_connection_status.setVisible(not connected)

    def update_archive_icon(self, connected: bool) -> None:
        self.archive_connection_status.setVisible(not connected)

    @QtCore.Slot()
    def show_settings_modal(self):
        if self.pv_settings_modal is None:
            self.pv_settings_modal = CurveSettingsModal(self.pv_settings_button, self.plot, self.source)
            self.pv_settings_modal.color_changed.connect(self.on_color_changed)
        self.pv_settings_modal.show()

    @QtCore.Slot(object)
    def on_color_changed(self, color):
        """Handle color change from settings modal"""
        self.update_color_toggle()

    def update_color_toggle(self):
        """Update the color toggle when the curve color changes"""
        if hasattr(self, "active_toggle"):
            curve_color = getattr(self.source, "color_string", None)
            self.active_toggle.setColor(curve_color)

    def mousePressEvent(self, event: QtGui.QMouseEvent):
        if event.button() == QtCore.Qt.LeftButton and self.handle.geometry().contains(event.position().toPoint()):
            self.hide()  # hide actual widget so it doesn't conflict with pixmap on cursor
            drag = QtGui.QDrag(self)
            drag.setMimeData(QtCore.QMimeData())
            drag.setPixmap(self.grab())
            drag.setHotSpot(self.handle.geometry().center())
            drag.exec()
            self.show()  # show curve after drag, even if it ended outside of an axis

    def is_formula_curve(self) -> bool:
        """Check if this is a formula curve.

        Returns
        -------
        bool
            True if this is a formula curve, False otherwise
        """
        return isinstance(self.source, FormulaCurveItem)

    def update_formula(self) -> None:
        """Handle formula updates when user edits the formula text."""
        if hasattr(self, "_updating_formula") and self._updating_formula:
            return

        self.show_invalid_icon(False)

        new_formula = self.label.text().strip()

        if not new_formula.startswith("f://"):
            QtWidgets.QMessageBox.warning(
                self, "Invalid Formula", "Formula must start with 'f://'.\nExample: f://{PV1}+2"
            )
            if hasattr(self.source, "formula"):
                self.label.setText(self.source.formula)
            return

        current_formula = getattr(self.source, "formula", "") if hasattr(self.source, "formula") else ""
        if new_formula == current_formula:
            return

        self._updating_formula = True

        try:
            var_names = re.findall(r"{(.+?)}", new_formula)

            for var_name in var_names:
                if var_name not in self.control_panel._curve_dict:
                    raise ValueError(
                        f"Variable '{var_name}' not found. Available: {list(self.control_panel._curve_dict.keys())}"
                    )

            expr_body = new_formula[4:]
            if var_names:
                python_expr, allowed = sanitize_for_validation(expr_body)
                validate_formula(python_expr, allowed_symbols=allowed)
            else:
                validate_formula(expr_body, allowed_symbols=set())

            def delayed_update():
                try:
                    self._perform_formula_update(new_formula)
                    self.show_invalid_icon(False)
                except ValueError as e:
                    QtWidgets.QMessageBox.critical(None, "Formula Update Failed", f"Failed to update formula: {str(e)}")
                    if hasattr(self.source, "formula"):
                        self.label.setText(self.source.formula)
                    else:
                        self.show_invalid_icon(True)
                finally:
                    if hasattr(self, "_updating_formula"):
                        self._updating_formula = False

            QTimer.singleShot(10, delayed_update)

        except Exception as e:
            self._updating_formula = False
            QtWidgets.QMessageBox.critical(self, "Formula Update Failed", f"Failed to update formula: {str(e)}")
            if hasattr(self.source, "formula"):
                self.label.setText(self.source.formula)
            else:
                self.show_invalid_icon(True)

    def _perform_formula_update(self, new_formula):
        """
        Perform the actual formula update with complete cleanup of the old curve.

        This method is called asynchronously to avoid Qt segmentation faults during
        formula curve replacement. It handles the complete lifecycle of replacing
        an existing formula curve with a new one, including signal disconnection,
        plot removal, dictionary cleanup, and garbage collection.

        Parameters
        ----------
        new_formula : str
            The new formula string starting with 'f://' (e.g., 'f://{x1}+{x2}').
        """

        var_names = re.findall(r"{(.+?)}", new_formula)
        var_dict = {}
        for var_name in var_names:
            if var_name not in self.control_panel._curve_dict:
                raise ValueError(
                    f"Variable '{var_name}' not found. Available: {list(self.control_panel._curve_dict.keys())}"
                )
<<<<<<< HEAD
            var_dict[var_name] = control_panel._curve_dict[var_name]

        new_formula_curve = plot.addFormulaChannel(
=======
            var_dict[var_name] = self.control_panel._curve_dict[var_name]

        new_formula_curve = self.plot.addFormulaChannel(
>>>>>>> 69e3bd5a
            formula=new_formula,
            name=new_formula,
            pvs=var_dict,
            color=self.source.color,
<<<<<<< HEAD
            useArchiveData=True,
            yAxisName=axis_item.source.name,
=======
            useArchiveData=self.source.use_archive_data,
            yAxisName=self.axis_item.source.name,
>>>>>>> 69e3bd5a
        )

        if hasattr(self.source, "formula_invalid_signal"):
            self.source.formula_invalid_signal.disconnect()

        self.plot.removeCurve(self.source)
        self.source.deleteLater()
        del self.control_panel._curve_dict[self.variable_name]
        self.plot.set_needs_redraw()

        self.source = new_formula_curve
        self.label.setText(new_formula)

        if not self.variable_name.startswith(FORMULA_KEY_PREFIX):
            self.variable_name = self.control_panel.key_gen.send(new_formula_curve)
        self.control_panel._curve_dict[self.variable_name] = new_formula_curve

        self.axis_item.curves_list_changed.emit()
        self.control_panel.cleanup_duplicate_curves()

    @QtCore.Slot()
    def set_curve_pv(self, pv: str = None):
        if pv is None and self.sender():
            pv = self.sender().text()

        if self.is_formula_curve():
            self.update_formula()
            return

        self.source.address = pv

    def close(self) -> bool:
        curve = self.source
        [ch.disconnect() for ch in curve.channels() if ch]

        try:
            self.plot.removeCurve(curve)
            self.plot.set_needs_redraw()

        except ValueError as e:
            logger.debug(f"Warning: Curve already removed: {e}")
        except Exception as e:
            logger.warning(f"Error removing curve from plot: {e}")

        del self.control_panel._curve_dict[self.variable_name]

        self.curve_deleted.emit(curve)
        self.deleteLater()

        return super().close()<|MERGE_RESOLUTION|>--- conflicted
+++ resolved
@@ -590,15 +590,8 @@
         return curve_item
 
     def add_curve(self, pv: str, channel_args: dict = None) -> "CurveItem":
-<<<<<<< HEAD
-        plot = self.plot
-        index = len(plot._curves)
-        palette = self.control_panel.curve_palette
-        color = ColorButton.index_color(index, palette=palette)
-=======
         """Create a new ArchivePlotCurveItem for the given PV and add it
         to this AxisItem. Also creates a CurveItem widget for it.
->>>>>>> 69e3bd5a
 
         Parameters
         ----------
@@ -613,7 +606,8 @@
         CurveItem
             The created CurveItem widget.
         """
-        color = ColorButton.index_color(len(self.plot._curves))
+        palette = self.control_panel.curve_palette
+        color = ColorButton.index_color(len(self.plot._curves), palette=palette)
         args = {
             "y_channel": pv,
             "name": pv,
@@ -655,20 +649,12 @@
         python_expr, allowed = sanitize_for_validation(expr_body)
         try:
             validate_formula(python_expr, allowed_symbols=allowed)
-<<<<<<< HEAD
-        else:
-            validate_formula(expr_body, allowed_symbols=set())
-
-        color = ColorButton.index_color((len(self.plot._curves)), palette=self.control_panel.curve_palette)
-        formula_curve_item = plot.addFormulaChannel(
-=======
         except ValueError as e:
             logger.error(f"Invalid formula '{formula}': {e}")
             raise
 
-        color = ColorButton.index_color(len(self.plot._curves))
+        color = ColorButton.index_color((len(self.plot._curves)), palette=self.control_panel.curve_palette)
         formula_curve_item = self.plot.addFormulaChannel(
->>>>>>> 69e3bd5a
             formula=formula, name=formula, pvs=var_dict, color=color, useArchiveData=True, yAxisName=self.source.name
         )
         formula_curve_item.formula_invalid_signal.connect(self.auto_hide_invalid_formula)
@@ -1235,26 +1221,15 @@
                 raise ValueError(
                     f"Variable '{var_name}' not found. Available: {list(self.control_panel._curve_dict.keys())}"
                 )
-<<<<<<< HEAD
-            var_dict[var_name] = control_panel._curve_dict[var_name]
-
-        new_formula_curve = plot.addFormulaChannel(
-=======
             var_dict[var_name] = self.control_panel._curve_dict[var_name]
 
         new_formula_curve = self.plot.addFormulaChannel(
->>>>>>> 69e3bd5a
             formula=new_formula,
             name=new_formula,
             pvs=var_dict,
             color=self.source.color,
-<<<<<<< HEAD
-            useArchiveData=True,
-            yAxisName=axis_item.source.name,
-=======
             useArchiveData=self.source.use_archive_data,
             yAxisName=self.axis_item.source.name,
->>>>>>> 69e3bd5a
         )
 
         if hasattr(self.source, "formula_invalid_signal"):
