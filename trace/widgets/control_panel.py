import re

import qtawesome as qta
<<<<<<< HEAD
from qtpy import QtCore, QtWidgets
from toggle import ToggleSwitch
from qtpy.QtGui import QCloseEvent
=======
from qtpy import QtGui, QtCore, QtWidgets

from pydm.widgets.archiver_time_plot import FormulaCurveItem, ArchivePlotCurveItem
>>>>>>> ce0c4aee

from config import logger
from widgets import AxisSettingsModal, CurveSettingsModal
from widgets.table_widgets import ColorButton
from widgets.archive_search import ArchiveSearchWidget
from widgets.formula_dialog import FormulaDialog

from toggle import ToggleSwitch


class ControlPanel(QtWidgets.QWidget):
    curve_list_changed = QtCore.Signal()

    def __init__(self):
        super().__init__()
        self.setLayout(QtWidgets.QVBoxLayout())
        self.setStyleSheet("background-color: white;")

        self._curve_dict = {}
        self._next_var_number = 1

        # Create pv plotter layout
        pv_plotter_layout = QtWidgets.QHBoxLayout()
        self.layout().addLayout(pv_plotter_layout)
        self.search_button = QtWidgets.QPushButton()
        self.search_button.setIcon(qta.icon("fa5s.search"))
        self.search_button.setFlat(True)
        self.search_button.clicked.connect(self.search_pv)
        pv_plotter_layout.addWidget(self.search_button)

        self.calc_button = QtWidgets.QPushButton()
        self.calc_button.setIcon(qta.icon("fa6s.calculator"))
        self.calc_button.setFlat(True)
        self.calc_button.clicked.connect(self.add_formula)
        pv_plotter_layout.addWidget(self.calc_button)

        self.pv_line_edit = QtWidgets.QLineEdit()
        self.pv_line_edit.setPlaceholderText("Enter PV")
        self.pv_line_edit.returnPressed.connect(self.add_curve_from_line_edit)
        pv_plotter_layout.addWidget(self.pv_line_edit)
        pv_plot_button = QtWidgets.QPushButton("Plot")
        pv_plot_button.clicked.connect(self.add_curve_from_line_edit)
        pv_plotter_layout.addWidget(pv_plot_button)

        # Create axis & curve view
        self.axis_list = QtWidgets.QVBoxLayout()
        frame = QtWidgets.QFrame()
        frame.setLayout(self.axis_list)
        scrollarea = QtWidgets.QScrollArea()
        scrollarea.setWidgetResizable(True)
        scrollarea.setWidget(frame)
        self.layout().addWidget(scrollarea)
        self.axis_list.addStretch()

        new_axis_button = QtWidgets.QPushButton("New Axis")
        new_axis_button.clicked.connect(self.add_axis)
        self.layout().addWidget(new_axis_button)


        self.formula_dialog = FormulaDialog(self)
        self.formula_dialog.formula_accepted.connect(self.handle_formula_accepted)
        self.curve_list_changed.connect(self.formula_dialog.curve_model.refresh)

    def minimumSizeHint(self):
        inner_size = self.axis_list.minimumSize()
        buffer = self.pv_line_edit.font().pointSize() * 3
        return QtCore.QSize(inner_size.width() + buffer, inner_size.height())

    def add_curve_from_line_edit(self):
        pv = self.pv_line_edit.text()
        self.add_curve(pv)
        self.pv_line_edit.clear()

    @property
    def plot(self):
        if not self._plot:
            parent = self.parent()
            while not hasattr(parent, "plot"):
                parent = parent.parent()
            self._plot = parent.plot
        return self._plot

    @plot.setter
    def plot(self, plot):
        self._plot = plot

    def search_pv(self):
        if not hasattr(self, "archive_search") or not self.archive_search.isVisible():
            self.archive_search = ArchiveSearchWidget()
            self.archive_search.insert_button.clicked.connect(
                lambda: self.add_curves(self.archive_search.selectedPVs())
            )
            self.archive_search.show()
        else:
            self.archive_search.raise_()
            self.archive_search.activateWindow()

    def add_formula(self):
        if not hasattr(self, "formula_dialog") or not self.formula_dialog.isVisible():
            self.formula_dialog.show()
        else:
            self.formula_dialog.raise_()
            self.formula_dialog.activateWindow()

    @QtCore.Slot(str)
    def handle_formula_accepted(self, formula: str) -> None:
        """Handle the formula accepted from the formula dialog."""
        self.add_curve(formula)

    def add_curves(self, pvs: list[str]) -> None:
        for pv in pvs:
            self.add_curve(pv)

    def add_axis(self, name: str = ""):
        logger.debug("Adding new empty axis to the plot")
        if not name:
            counter = len(self.plot.plotItem.axes) - 2
            while (name := f"Y-Axis {counter}") in self.plot.plotItem.axes:
                counter += 1

        self.plot.addAxis(plot_data_item=None, name=name, orientation="left", label=name)
        new_axis = self.plot._axes[-1]
        new_axis.setLabel(name, color="black")

        axis_item = AxisItem(new_axis)
        axis_item.curves_list_changed.connect(self.curve_list_changed.emit)
        self.axis_list.insertWidget(self.axis_list.count() - 1, axis_item)

        logger.debug(f"Added axis {new_axis.name} to plot")
        self.updateGeometry()

    @property
    def curve_dict(self):
        """Return dictionary of curves with PV keys"""
        return self._curve_dict

    def _generate_pv_key(self):
        """Generate a unique PV key (PV1, PV2, etc.)"""
        key = f"PV{self._next_var_number}"
        self._next_var_number += 1
        return key

    @QtCore.Slot()
    def add_curve(self, pv: str = None):
        if pv is None and self.sender():
            pv = self.sender().text()

        if self.axis_list.count() == 1:  # the stretch makes count >= 1
            self.add_axis()
        last_axis = self.axis_list.itemAt(self.axis_list.count() - 2).widget()

        if pv.startswith("f://"):
            last_axis.add_formula_curve(pv)
        else:
            last_axis.add_curve(pv)

        new_curve_index = len(self.plot._curves) - 1
        new_curve = self.plot._curves[new_curve_index]
        key = self._generate_pv_key()
        self._curve_dict[key] = new_curve

    def closeEvent(self, a0: QtGui.QCloseEvent):
        for axis_item in range(self.axis_list.count()):
            axis_item.close()
        super().closeEvent(a0)

    def recursionCheck(self, target: str, rowHeaders: dict) -> bool:
        """Internal method that uses DFS to confirm there are not cyclical formula dependencies

        We are handling base case in the loop
        We are running this every single time formulaToPVDict is called,
        so our target is the only fail check

        Parameters
        --------------
        target: str
            The row header that initially called this check. If we find it, there is a cyclical dependency

        rowHeaders: dict()
            This contains rowHeader -> BasePlotCurveItem so we can find all of our dependencies
                From this we know which Formula we then have to traverse to confirm we are good
        """

        for rowHeader, curve in rowHeaders.items():
            if rowHeader == target:
                # We hit a dependency that is our target, fail
                return False
            if isinstance(curve, FormulaCurveItem):
                # If this dependency is a Formula, check its children
                if not self.recursionCheck(target, curve.pvs):
                    # One of the descendants is target, propagate upward
                    return False
        # If we are here, then none of the children failed
        return True

    def formulaToPVDict(self, rowName: str, formula: str) -> dict:
        """Take in a formula and return a dictionary with keys of row headers and values of the BasePlotCurveItems"""
        pvs = re.findall("{(.+?)}", formula)
        pvdict = dict()
        for pv in pvs:
            # Check if all of the requested rows actually exist
            if pv not in self._row_names:
                raise ValueError(f"{pv} is an invalid variable name")
            elif pv == rowName:
                raise ValueError(f"{pv} is recursive")

            # If the PV is good, add it to the dictionary of used PVs
            rindex = self._row_names.index(pv)
            pvdict[pv] = self._plot._curves[rindex]

        if not self.recursionCheck(rowName, pvdict):
            raise ValueError("There was a recursive dependency somewhere")
        if not pvdict:
            try:
                eval(formula[4:])
            except SyntaxError:
                raise SyntaxError("Invalid Input")
        return pvdict


class AxisItem(QtWidgets.QWidget):
    curves_list_changed = QtCore.Signal()

    def __init__(self, plot_axis_item):
        super().__init__()
        self.source = plot_axis_item
        self.setLayout(QtWidgets.QVBoxLayout())
        self.setAcceptDrops(True)

        self.header_layout = QtWidgets.QHBoxLayout()
        self.layout().addLayout(self.header_layout)

        self._expanded = False
        self.expand_button = QtWidgets.QPushButton()
        self.expand_button.setIcon(qta.icon("msc.chevron-right"))
        self.expand_button.setFlat(True)
        self.expand_button.clicked.connect(self.toggle_expand)
        self.header_layout.addWidget(self.expand_button)

        layout = QtWidgets.QVBoxLayout()
        self.header_layout.addLayout(layout)
        self.top_settings_layout = QtWidgets.QHBoxLayout()
        layout.addLayout(self.top_settings_layout)
        self.axis_label = QtWidgets.QLineEdit()
        self.axis_label.setText(self.source.name)
        self.axis_label.editingFinished.connect(self.set_axis_name)
        self.axis_label.returnPressed.connect(self.axis_label.clearFocus)
        self.top_settings_layout.addWidget(self.axis_label)
        self.settings_button = QtWidgets.QPushButton()
        self.settings_button.setIcon(qta.icon("msc.settings-gear"))
        self.settings_button.setFlat(True)
        self.settings_modal = None
        self.settings_button.clicked.connect(self.show_settings_modal)
        self.top_settings_layout.addWidget(self.settings_button)
        self.delete_button = QtWidgets.QPushButton()
        self.delete_button.setIcon(qta.icon("msc.trash"))
        self.delete_button.setFlat(True)
        self.delete_button.clicked.connect(self.close)
        self.top_settings_layout.addWidget(self.delete_button)
        self.bottom_settings_layout = QtWidgets.QHBoxLayout()
        layout.addLayout(self.bottom_settings_layout)
        self.auto_range_checkbox = QtWidgets.QCheckBox("Auto")
        self.auto_range_checkbox.setCheckState(QtCore.Qt.Checked if self.source.auto_range else QtCore.Qt.Unchecked)
        self.auto_range_checkbox.stateChanged.connect(self.set_auto_range)
        self.source.linkedView().sigRangeChangedManually.connect(self.disable_auto_range)
        self.bottom_settings_layout.addWidget(self.auto_range_checkbox)
        self.bottom_settings_layout.addWidget(QtWidgets.QLabel("min, max"))
        self.min_range_line_edit = QtWidgets.QLineEdit()
        self.min_range_line_edit.editingFinished.connect(self.set_min_range)
        self.min_range_line_edit.editingFinished.connect(self.disable_auto_range)
        self.min_range_line_edit.setMinimumWidth(self.min_range_line_edit.font().pointSize() * 8)
        self.bottom_settings_layout.addWidget(self.min_range_line_edit)
        self.bottom_settings_layout.addWidget(QtWidgets.QLabel(","))
        self.max_range_line_edit = QtWidgets.QLineEdit()
        self.max_range_line_edit.editingFinished.connect(self.set_max_range)
        self.max_range_line_edit.editingFinished.connect(self.disable_auto_range)
        self.max_range_line_edit.setMinimumWidth(self.max_range_line_edit.font().pointSize() * 8)
        self.bottom_settings_layout.addWidget(self.max_range_line_edit)
        self.source.sigYRangeChanged.connect(self.handle_range_change)

        self.active_toggle = ToggleSwitch("Active")
        self.active_toggle.setCheckState(QtCore.Qt.Checked if self.source.isVisible() else QtCore.Qt.Unchecked)
        self.active_toggle.stateChanged.connect(self.set_active)
        self.header_layout.addWidget(self.active_toggle)

        self.placeholder = QtWidgets.QWidget(self)
        self.placeholder.hide()
        self.placeholder.setStyleSheet("background-color: lightgrey;")

    @property
    def plot(self):
        return self.parent().parent().parent().parent().plot

    def add_curve(self, pv):
        plot = self.plot
        index = len(plot._curves)
        color = ColorButton.index_color(index)
        plot.addYChannel(
            y_channel=pv,
            name=pv,
            color=color,
            useArchiveData=True,
            yAxisName=self.source.name,
        )
        self.curves_list_changed.emit()

        plot_curve_item = plot._curves[-1]
        curve_item = CurveItem(plot_curve_item)
        curve_item.curve_deleted.connect(lambda curve: self.handle_curve_deleted(curve))
        self.layout().addWidget(curve_item)
        if not self._expanded:
            self.toggle_expand()

    def add_formula_curve(self, formula):
        control_panel = self.parent()
        plot = control_panel.plot

        index = len(plot._curves)
        color = ColorButton.index_color(index)

        var_names = re.findall(r"{(.+?)}", formula)
        var_dict = {}

        for var_name in var_names:
            if var_name not in control_panel.curve_dict:
                raise ValueError(f"{var_name} is an invalid variable name")
            var_dict[var_name] = control_panel.curve_dict[var_name]

        formula_curve_item = plot.addFormulaChannel(
            formula=formula, name=formula, pvs=var_dict, color=color, useArchiveData=True, yAxisName=self.source.name
        )
        formula_curve_item.redrawCurve()
        self.curves_list_changed.emit()

        plot._curves[-1] = formula_curve_item
        curve_item = CurveItem(formula_curve_item)
        curve_item.curve_deleted.connect(self.curves_list_changed.emit)
        self.layout().addWidget(curve_item)
        if not self._expanded:
            self.toggle_expand()

    def toggle_expand(self):
        if self._expanded:
            for index in range(1, self.layout().count()):
                self.layout().itemAt(index).widget().hide()
            self.expand_button.setIcon(qta.icon("msc.chevron-right"))
        else:
            for index in range(1, self.layout().count()):
                self.layout().itemAt(index).widget().show()
            self.expand_button.setIcon(qta.icon("msc.chevron-down"))
        self._expanded = not self._expanded

    def set_active(self, state: QtCore.Qt.CheckState):
        if state == QtCore.Qt.Unchecked:
            self.source.hide()
        else:
            self.source.show()
        for i in range(1, self.layout().count()):
            self.layout().itemAt(i).widget().active_toggle.setCheckState(state)

    def set_auto_range(self, state: QtCore.Qt.CheckState):
        self.source.auto_range = state == QtCore.Qt.Checked

    def disable_auto_range(self):
        self.auto_range_checkbox.setCheckState(QtCore.Qt.Unchecked)

    def handle_range_change(self, _, range):
        self.min_range_line_edit.setText(f"{range[0]:.3g}")
        self.max_range_line_edit.setText(f"{range[1]:.3g}")

    def handle_curve_deleted(self, curve):
        self.curves_list_changed.emit()

        control_panel = self.parent()

        for key, value in list(control_panel.curve_dict.items()):
            if value == curve:
                del control_panel.curve_dict[key]
                break

    @QtCore.Slot()
    def set_min_range(self, value: float = None):
        if value is None:
            value = float(self.sender().text())
        else:
            self.min_range_line_edit.setText(f"{value:.3g}")
        self.source.min_range = value

    @QtCore.Slot()
    def set_max_range(self, value: float = None):
        if value is None:
            value = float(self.sender().text())
        else:
            self.max_range_line_edit.setText(f"{value:.3g}")
        self.source.min_range = value

    @QtCore.Slot()
    def set_axis_name(self, name: str = None):
        if name is None and self.sender():
            name = self.sender().text()
        self.source.name = name
        self.source.label_text = name

    @QtCore.Slot()
    def show_settings_modal(self):
        if self.settings_modal is None:
            self.settings_modal = AxisSettingsModal(self.settings_button, self.plot, self.source)
        self.settings_modal.show()

    def dragEnterEvent(self, event: QtGui.QDragEnterEvent):
        if event.possibleActions() & QtCore.Qt.MoveAction:
            event.acceptProposedAction()
            self.placeholder.setMinimumSize(event.source().size())
            self.placeholder.show()
            if not self._expanded:
                self.toggle_expand()

    def dragMoveEvent(self, event: QtGui.QDragMoveEvent):
        item = self.childAt(event.position().toPoint())
        if item != self.placeholder:
            self.layout().removeWidget(self.placeholder)
            index = self.layout().indexOf(item) + 1  # drop below target row
            index = max(1, index)  # don't drop above axis detail row
            self.layout().insertWidget(index, self.placeholder)

    def dragLeaveEvent(self, event: QtGui.QDragLeaveEvent):
        event.accept()
        self.layout().removeWidget(self.placeholder)
        self.placeholder.hide()

    def dropEvent(self, event: QtGui.QDropEvent):
        event.accept()
        curve_item = event.source()
        curve_item.curve_deleted.disconnect()
        curve_item.curve_deleted.connect(self.curves_list_changed.emit)
        curve_item.active_toggle.setCheckState(self.active_toggle.checkState())
        self.plot.plotItem.unlinkDataFromAxis(curve_item.source)
        self.plot.plotItem.linkDataToAxis(curve_item.source, self.source.name)
        curve_item.source.y_axis_name = self.source.name

        self.layout().removeWidget(curve_item)  # in case we're reordering within an AxisItem
        self.layout().replaceWidget(self.placeholder, curve_item)
        self.placeholder.hide()
        if not self._expanded:
            self.toggle_expand()
        self.curves_list_changed.emit()

    def close(self) -> bool:
        while self.layout().count() > 1:
            self.layout().itemAt(1).widget().close()
        self.source.sigYRangeChanged.disconnect(self.handle_range_change)
        self.source.linkedView().sigRangeChangedManually.disconnect(self.disable_auto_range)
        index = self.plot._axes.index(self.source)
        self.plot.removeAxisAtIndex(index)
        self.setParent(None)
        self.deleteLater()
        return super().close()


class DragHandle(QtWidgets.QPushButton):
    def mousePressEvent(self, event: QtGui.QMouseEvent):
        event.ignore()


class CurveItem(QtWidgets.QWidget):
    curve_deleted = QtCore.Signal(object)

    icon_disconnected = qta.icon("msc.debug-disconnect")

    def __init__(self, plot_curve_item: ArchivePlotCurveItem):
        super().__init__()
        self.source = plot_curve_item
        self.setLayout(QtWidgets.QHBoxLayout())

<<<<<<< HEAD
        self.active_toggle = ToggleSwitch("Active")
=======
        self.handle = DragHandle()
        self.handle.setFlat(True)
        self.handle.setIcon(qta.icon("ph.dots-six-vertical", scale_factor=1.5))
        self.handle.setStyleSheet("border: None;")
        self.handle.setCursor(QtGui.QCursor(QtCore.Qt.OpenHandCursor))
        self.layout().addWidget(self.handle)

        self.active_toggle = QtWidgets.QCheckBox("Active")
>>>>>>> ce0c4aee
        self.active_toggle.setCheckState(QtCore.Qt.Checked if self.source.isVisible() else QtCore.Qt.Unchecked)
        self.active_toggle.stateChanged.connect(self.set_active)
        self.layout().addWidget(self.active_toggle)

        second_layout = QtWidgets.QVBoxLayout()
        self.layout().addLayout(second_layout)
        pv_settings_layout = QtWidgets.QHBoxLayout()
        second_layout.addLayout(pv_settings_layout)
        data_type_layout = QtWidgets.QHBoxLayout()
        second_layout.addLayout(data_type_layout)

        self.label = QtWidgets.QLineEdit()
        self.label.setText(self.source.name())
        self.label.editingFinished.connect(self.set_curve_pv)
        self.label.returnPressed.connect(self.label.clearFocus)
        pv_settings_layout.addWidget(self.label)
        self.pv_settings_button = QtWidgets.QPushButton()
        self.pv_settings_button.setIcon(qta.icon("msc.settings-gear", color="#444444"))
        self.pv_settings_button.setFlat(True)
        self.pv_settings_modal = None
        self.pv_settings_button.clicked.connect(self.show_settings_modal)
        pv_settings_layout.addWidget(self.pv_settings_button)
        self.delete_button = QtWidgets.QPushButton()
        self.delete_button.setIcon(qta.icon("msc.trash"))
        self.delete_button.setFlat(True)
        self.delete_button.clicked.connect(self.close)
        pv_settings_layout.addWidget(self.delete_button)

        self.live_toggle = QtWidgets.QCheckBox("Live")
        self.live_toggle.setCheckState(QtCore.Qt.Checked if self.source.liveData else QtCore.Qt.Unchecked)
        self.live_toggle.stateChanged.connect(self.set_live_data_connection)
        data_type_layout.addWidget(self.live_toggle)
        self.live_connection_status = QtWidgets.QLabel()
        self.live_connection_status.setPixmap(self.icon_disconnected.pixmap(16, 16))
        self.live_connection_status.setToolTip("Not connected to live data")
        self.source.live_channel_connection.connect(self.update_live_icon)
        data_type_layout.addWidget(self.live_connection_status)

        self.archive_toggle = QtWidgets.QCheckBox("Archive")
        self.archive_toggle.setCheckState(QtCore.Qt.Checked if self.source.use_archive_data else QtCore.Qt.Unchecked)
        self.archive_toggle.stateChanged.connect(self.set_archive_data_connection)
        data_type_layout.addWidget(self.archive_toggle)
        self.archive_connection_status = QtWidgets.QLabel()
        self.archive_connection_status.setPixmap(self.icon_disconnected.pixmap(16, 16))
        self.archive_connection_status.setToolTip("Not connected to archive data")
        self.source.archive_channel_connection.connect(self.update_archive_icon)
        data_type_layout.addWidget(self.archive_connection_status)

        data_type_layout.addStretch()

    @property
    def plot(self):
        return self.parent().plot

    def set_active(self, state: QtCore.Qt.CheckState):
        if state == QtCore.Qt.Unchecked:
            self.source.hide()
        else:
            self.source.show()

    def set_live_data_connection(self, state: QtCore.Qt.CheckState) -> None:
        self.source.liveData = state == QtCore.Qt.Checked

    def set_archive_data_connection(self, state: QtCore.Qt.CheckState) -> None:
        self.source.use_archive_data = state == QtCore.Qt.Checked

    def update_live_icon(self, connected: bool) -> None:
        self.live_connection_status.setVisible(not connected)

    def update_archive_icon(self, connected: bool) -> None:
        self.archive_connection_status.setVisible(not connected)

    @QtCore.Slot()
    def show_settings_modal(self):
        if self.pv_settings_modal is None:
            self.pv_settings_modal = CurveSettingsModal(self.pv_settings_button, self.plot, self.source)
        self.pv_settings_modal.show()

    @QtCore.Slot()
    def set_curve_pv(self, pv: str = None):
        if pv is None and self.sender():
            pv = self.sender().text()
        self.source.address = pv

    def mousePressEvent(self, event: QtGui.QMouseEvent):
        if event.button() == QtCore.Qt.LeftButton and self.handle.geometry().contains(event.position().toPoint()):
            self.hide()  # hide actual widget so it doesn't conflict with pixmap on cursor
            drag = QtGui.QDrag(self)
            drag.setMimeData(QtCore.QMimeData())
            drag.setPixmap(self.grab())
            drag.setHotSpot(self.handle.geometry().center())
            drag.exec()
            self.show()  # show curve after drag, even if it ended outside of an axis

    def close(self) -> bool:
        curve = self.source
        control_panel = self.parent().parent()

        try:
            control_panel.plot.removeCurve(self.source)
        except ValueError as e:
            logger.debug(f"Warning: Curve already removed: {e}")

        for key, value in list(control_panel._curve_dict.items()):
            if value == curve:
                del control_panel._curve_dict[key]
                control_panel.curve_list_changed.emit()
                break

        self.setParent(None)
        self.deleteLater()

        if self.parent():
            self.curve_deleted.emit(curve)

        return super().close()<|MERGE_RESOLUTION|>--- conflicted
+++ resolved
@@ -1,15 +1,11 @@
 import re
 
 import qtawesome as qta
-<<<<<<< HEAD
-from qtpy import QtCore, QtWidgets
 from toggle import ToggleSwitch
 from qtpy.QtGui import QCloseEvent
-=======
 from qtpy import QtGui, QtCore, QtWidgets
 
 from pydm.widgets.archiver_time_plot import FormulaCurveItem, ArchivePlotCurveItem
->>>>>>> ce0c4aee
 
 from config import logger
 from widgets import AxisSettingsModal, CurveSettingsModal
@@ -484,9 +480,7 @@
         self.source = plot_curve_item
         self.setLayout(QtWidgets.QHBoxLayout())
 
-<<<<<<< HEAD
         self.active_toggle = ToggleSwitch("Active")
-=======
         self.handle = DragHandle()
         self.handle.setFlat(True)
         self.handle.setIcon(qta.icon("ph.dots-six-vertical", scale_factor=1.5))
@@ -495,7 +489,6 @@
         self.layout().addWidget(self.handle)
 
         self.active_toggle = QtWidgets.QCheckBox("Active")
->>>>>>> ce0c4aee
         self.active_toggle.setCheckState(QtCore.Qt.Checked if self.source.isVisible() else QtCore.Qt.Unchecked)
         self.active_toggle.stateChanged.connect(self.set_active)
         self.layout().addWidget(self.active_toggle)
