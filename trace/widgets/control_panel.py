import re

import qtawesome as qta
from qtpy import QtGui, QtCore, QtWidgets
from qtpy.QtCore import QTimer

from pydm.widgets.baseplot import BasePlotAxisItem
from pydm.widgets.archiver_time_plot import FormulaCurveItem, ArchivePlotCurveItem

from config import logger
from widgets import (
    ColorButton,
    AxisSettingsModal,
    CurveSettingsModal,
    ArchiveSearchWidget,
)
from widgets.formula_dialog import FormulaDialog
from widgets.utilities.formula_validation import (
    validate_formula,
    sanitize_for_validation,
)


class ControlPanel(QtWidgets.QWidget):
    curve_list_changed = QtCore.Signal()

    def __init__(self):
        super().__init__()
        self.setLayout(QtWidgets.QVBoxLayout())
        self.setStyleSheet("background-color: white;")

        self._curve_dict = {}
        self._next_pv_number = 1
        self._next_formula_number = 1

        # Create pv plotter layout
        pv_plotter_layout = QtWidgets.QHBoxLayout()
        self.layout().addLayout(pv_plotter_layout)
        self.search_button = QtWidgets.QPushButton("Search PV")
        self.search_button.clicked.connect(self.search_pv)
        pv_plotter_layout.addWidget(self.search_button)

        self.calc_button = QtWidgets.QPushButton()
        self.calc_button.setIcon(qta.icon("fa6s.calculator"))
        self.calc_button.setFlat(True)
        self.calc_button.clicked.connect(self.show_formula_dialog)
        pv_plotter_layout.addWidget(self.calc_button)

        self.pv_line_edit = QtWidgets.QLineEdit()
        self.pv_line_edit.setPlaceholderText("Enter PV")
        self.pv_line_edit.returnPressed.connect(self.add_curve_from_line_edit)
        pv_plotter_layout.addWidget(self.pv_line_edit)
        pv_plot_button = QtWidgets.QPushButton("Plot")
        pv_plot_button.clicked.connect(self.add_curve_from_line_edit)
        pv_plotter_layout.addWidget(pv_plot_button)

        self.axis_list = QtWidgets.QVBoxLayout()
        frame = QtWidgets.QFrame()
        frame.setLayout(self.axis_list)
        scrollarea = QtWidgets.QScrollArea()
        scrollarea.setWidgetResizable(True)
        scrollarea.setWidget(frame)
        self.layout().addWidget(scrollarea)
        self.axis_list.addStretch()

        new_axis_button = QtWidgets.QPushButton("New Axis")
        new_axis_button.clicked.connect(self.add_empty_axis)
        self.layout().addWidget(new_axis_button)

        self.archive_search = ArchiveSearchWidget()

        self.formula_dialog = FormulaDialog(self)
        self.formula_dialog.formula_accepted.connect(self.handle_formula_accepted)
        self.curve_list_changed.connect(self.formula_dialog.curve_model.refresh)

    def minimumSizeHint(self) -> QtCore.QSize:
        inner_size = self.axis_list.minimumSize()
        buffer = self.pv_line_edit.font().pointSize() * 3
        return QtCore.QSize(inner_size.width() + buffer, inner_size.height())

    def add_curve_from_line_edit(self) -> None:
        pv = self.pv_line_edit.text()
        self.add_curve(pv)
        self.pv_line_edit.clear()

    @property
    def plot(self):
        if not self._plot:
            parent = self.parent()
            while not hasattr(parent, "plot"):
                parent = parent.parent()
            self._plot = parent.plot
        return self._plot

    @plot.setter
    def plot(self, plot):
        self._plot = plot

    def search_pv(self) -> None:
        if not hasattr(self, "archive_search") or not self.archive_search.isVisible():
            self.archive_search.append_PVs_requested.connect(self.add_curves)
            self.archive_search.show()
        else:
            self.archive_search.raise_()
            self.archive_search.activateWindow()

    def show_formula_dialog(self):
        """Show the formula dialog pop-up."""
        if not hasattr(self, "formula_dialog") or not self.formula_dialog.isVisible():
            self.formula_dialog.show()
        else:
            self.formula_dialog.raise_()
            self.formula_dialog.activateWindow()

    @QtCore.Slot(str)
    def handle_formula_accepted(self, formula: str) -> None:
        """Handle the formula accepted from the formula dialog."""
        self.add_curve(formula)
        self.cleanup_duplicate_curves()

    def cleanup_duplicate_curves(self):
        """Remove duplicate entries in curve dictionary"""
        seen_curves = {}
        to_remove = []

        for key, curve in self._curve_dict.items():
            curve_id = id(curve)
            if curve_id in seen_curves:
                to_remove.append(key)
            else:
                seen_curves[curve_id] = key

        for key in to_remove:
            del self._curve_dict[key]

        if to_remove:
            self.curve_list_changed.emit()

    @property
    def curve_dict(self):
        """Return dictionary of curves with PV keys"""
        return self._curve_dict

    def _generate_pv_key(self, curve_type="pv") -> str:
        """Generate a unique PV key based on curve type"""
        if curve_type == "formula":
            while True:
                key = f"fx{self._next_formula_number}"
                self._next_formula_number += 1
                if key not in self._curve_dict:
                    return key
        else:
            while True:
                key = f"x{self._next_pv_number}"
                self._next_pv_number += 1
                if key not in self._curve_dict:
                    return key

    def add_curves(self, pvs: list[str]) -> None:
        for pv in pvs:
            self.add_curve(pv)

    def add_empty_axis(self, name: str = "") -> "AxisItem":
        logger.debug("Adding new empty axis to the plot")
        if not name:
            counter = len(self.plot.plotItem.axes) - 2
            while (name := f"Y-Axis {counter}") in self.plot.plotItem.axes:
                counter += 1

        self.plot.addAxis(plot_data_item=None, name=name, orientation="left", label=name)
        new_axis = self.plot._axes[-1]
        new_axis.setLabel(name, color="black")

        return self.add_axis_item(new_axis)

    def add_axis_item(self, axis: BasePlotAxisItem) -> "AxisItem":
        """Add an existing AxisItem to the plot."""
        self.match_axis_tick_font(axis)
        axis_item = AxisItem(axis, control_panel=self)
        axis_item.curves_list_changed.connect(self.curve_list_changed.emit)
        self.axis_list.insertWidget(self.axis_list.count() - 1, axis_item)
        logger.debug(f"Added axis {axis.name} to plot")
        self.updateGeometry()

        return axis_item

    def match_axis_tick_font(self, axis: BasePlotAxisItem) -> None:
        """Matches the axis' tick font to the X-Axis of the plot. Only necessary
        if the user has changed the tick font of the plot's axes.

        Parameters
        ----------
        axis : BasePlotAxisItem
            The axis to match the tick font for."""
        x_axis = self.plot.getAxis("bottom")
        if x_axis is not None:
            axis.setTickFont(x_axis.style["tickFont"])

    def get_axis_item(self, axis_name: str) -> "AxisItem":
        """Get an AxisItem by its name."""
        for index in range(self.axis_list.count()):
            item = self.axis_list.itemAt(index).widget()
            if isinstance(item, AxisItem) and item.name == axis_name:
                return item
        return None

    def get_last_axis_item(self) -> "AxisItem":
        """Get the last AxisItem in the list."""
        if self.axis_list.count() > 1:  # the stretch makes count >= 1
            return self.axis_list.itemAt(self.axis_list.count() - 2).widget()
        else:
            logger.warning("No axes available to return the last AxisItem.")
            return None

    @QtCore.Slot()
    def add_curve(self, pv: str = None) -> "CurveItem":
        if pv is None and self.sender():
            pv = self.sender().text()

        last_axis = self.get_last_axis_item()
        if not last_axis:
            last_axis = self.add_empty_axis()

        if pv.startswith("f://"):
            return last_axis.add_formula_curve(pv)
        else:
            return last_axis.add_curve(pv)

    def clear_all(self) -> None:
        """Clear all axes and curves from the plot and control panel."""
        logger.debug("Clearing all axes and curves from the plot")
        while self.axis_list.count() > 1:  # Keep the stretch at the end
            self.axis_list.itemAt(0).widget().close()
        self.plot.redrawPlot()

    def clear_curves(self) -> None:
        """Clear all curves from the plot and control panel."""
        logger.debug("Clearing all curves from the plot")
        for axis_item in self.axis_list:
            if isinstance(axis_item, AxisItem):
                axis_item.clear_curves()

    def set_axes(self, axes: list[dict] = None) -> None:
        """Given a list of dictionaries containing axis data, clear the
        plot's axes, and set all new axes based on the provided axis data.

        Parameters
        ----------
        axes : List[Dict]
            Axis properties to be set for all new axes on the plot
        """
        self.clear_all()
        for axis in axes:
            self.plot.addAxis(
                plot_data_item=None,
                name=axis["name"],
                orientation=axis.get("orientation", "left"),
                label=axis["name"],
                log_mode=axis.get("logMode", False),
            )
            # Convert axis properties to match BasePlotAxisItem
            new_axis = self.plot._axes[-1]
            new_axis.setLabel(axis["name"], color="black")

            new_axis_item = self.add_axis_item(new_axis)
            if "minRange" in axis:
                new_axis_item.set_min_range(axis["minRange"])
            if "maxRange" in axis:
                new_axis_item.set_max_range(axis["maxRange"])
            if "autoRange" in axis:
                new_axis_item.auto_range_checkbox.setChecked(axis["autoRange"])

    def set_curves(self, curves: list[dict] = None) -> None:
        """Given a list of dictionaries containing curve data, clear the
        plot's curves, and set all new curves based on the provided curve data.

        Parameters
        ----------
        curves : List[Dict]
            Curve properties to be set for all new curves on the plot
        """
        for curve_dict in curves:
            try:
                axis_name = curve_dict.get("yAxisName", "Y-Axis 0")
                axis_item = self.get_axis_item(axis_name)
            except KeyError:
                axis_item = self.get_last_axis_item()

            if axis_item is None:
                axis_item = self.add_empty_axis(axis_name)

            pv_name = curve_dict.get("channel", "")
            del curve_dict["channel"]  # Remove channel key to avoid conflicts with y_channel
            axis_item.add_curve(pv_name, curve_dict)
        self.plot.redrawPlot()
        self.axis_list.itemAt(self.axis_list.count() - 2).widget()

    def closeEvent(self, a0: QtGui.QCloseEvent):
        for axis_item in range(self.axis_list.count()):
            axis_item.close()
        super().closeEvent(a0)


class AxisItem(QtWidgets.QWidget):
    curves_list_changed = QtCore.Signal()

    def __init__(self, plot_axis_item: BasePlotAxisItem, control_panel=None):
        super().__init__()
        self.source = plot_axis_item
        self.control_panel_ref = control_panel
        self.setLayout(QtWidgets.QVBoxLayout())
        self.setAcceptDrops(True)

        self.header_layout = QtWidgets.QHBoxLayout()
        self.layout().addLayout(self.header_layout)

        self._expanded = False
        self.expand_button = QtWidgets.QPushButton()
        self.expand_button.setIcon(qta.icon("msc.chevron-right"))
        self.expand_button.setFlat(True)
        self.expand_button.clicked.connect(self.toggle_expand)
        self.header_layout.addWidget(self.expand_button)

        layout = QtWidgets.QVBoxLayout()
        self.header_layout.addLayout(layout)
        self.top_settings_layout = QtWidgets.QHBoxLayout()
        layout.addLayout(self.top_settings_layout)
        self.axis_label = QtWidgets.QLineEdit()
        self.axis_label.setText(self.source.name)
        self.axis_label.editingFinished.connect(self.set_axis_name)
        self.axis_label.returnPressed.connect(self.axis_label.clearFocus)
        self.top_settings_layout.addWidget(self.axis_label)
        self.settings_button = QtWidgets.QPushButton()
        self.settings_button.setIcon(qta.icon("msc.settings-gear"))
        self.settings_button.setFlat(True)
        self.settings_modal = None
        self.settings_button.clicked.connect(self.show_settings_modal)
        self.top_settings_layout.addWidget(self.settings_button)
        self.delete_button = QtWidgets.QPushButton()
        self.delete_button.setIcon(qta.icon("msc.trash"))
        self.delete_button.setFlat(True)
        self.delete_button.clicked.connect(self.close)
        self.top_settings_layout.addWidget(self.delete_button)
        self.bottom_settings_layout = QtWidgets.QHBoxLayout()
        layout.addLayout(self.bottom_settings_layout)
        self.auto_range_checkbox = QtWidgets.QCheckBox("Auto")
        self.auto_range_checkbox.setCheckState(QtCore.Qt.Checked if self.source.auto_range else QtCore.Qt.Unchecked)
        self.auto_range_checkbox.stateChanged.connect(self.set_auto_range)
        self.source.linkedView().sigRangeChangedManually.connect(self.disable_auto_range)
        self.bottom_settings_layout.addWidget(self.auto_range_checkbox)
        self.bottom_settings_layout.addWidget(QtWidgets.QLabel("min, max"))
        self.min_range_line_edit = QtWidgets.QLineEdit()
        self.min_range_line_edit.editingFinished.connect(self.set_min_range)
        self.min_range_line_edit.editingFinished.connect(self.disable_auto_range)
        self.min_range_line_edit.setMinimumWidth(self.min_range_line_edit.font().pointSize() * 8)
        self.bottom_settings_layout.addWidget(self.min_range_line_edit)
        self.bottom_settings_layout.addWidget(QtWidgets.QLabel(","))
        self.max_range_line_edit = QtWidgets.QLineEdit()
        self.max_range_line_edit.editingFinished.connect(self.set_max_range)
        self.max_range_line_edit.editingFinished.connect(self.disable_auto_range)
        self.max_range_line_edit.setMinimumWidth(self.max_range_line_edit.font().pointSize() * 8)
        self.bottom_settings_layout.addWidget(self.max_range_line_edit)
        self.source.sigYRangeChanged.connect(self.handle_range_change)

        self.active_toggle = QtWidgets.QCheckBox("Active")
        self.active_toggle.setCheckState(QtCore.Qt.Checked if self.source.isVisible() else QtCore.Qt.Unchecked)
        self.active_toggle.stateChanged.connect(self.set_active)
        self.header_layout.addWidget(self.active_toggle)

        self.placeholder = QtWidgets.QWidget(self)
        self.placeholder.hide()
        self.placeholder.setStyleSheet("background-color: lightgrey;")

    @property
    def plot(self):
        return self.parent().parent().parent().parent().plot

    @property
    def name(self) -> str:
        """Get the name of the axis."""
        return self.source.name

    def add_curve(self, pv: str, channel_args: dict = None) -> "CurveItem":
        plot = self.plot
        index = len(plot._curves)
        color = ColorButton.index_color(index)

        args = {
            "y_channel": pv,
            "name": pv,
            "color": color,
            "useArchiveData": True,
            "yAxisName": self.source.name,
        }
        if channel_args is not None:
            args.update(channel_args)

        try:
            plot.addYChannel(**args)
        except TypeError as e:
            logger.error(f"Failed to add curve: {e}")
            return None

        plot_curve_item = plot._curves[-1]

        control_panel = self.control_panel
        while control_panel and not hasattr(control_panel, "_curve_dict"):
            control_panel = control_panel.parent()

        variable_name = "x?"
        if control_panel:
            variable_name = control_panel._generate_pv_key("pv")
            control_panel._curve_dict[variable_name] = plot_curve_item

        curve_item = CurveItem(plot_curve_item, variable_name=variable_name)
        curve_item.curve_deleted.connect(self.curves_list_changed.emit)
        curve_item.curve_deleted.connect(lambda curve: self.handle_curve_deleted(curve))
        self.layout().addWidget(curve_item)

        if not self._expanded:
            self.toggle_expand()

        self.curves_list_changed.emit()
        return curve_item

    def add_formula_curve(self, formula):
        control_panel = self.control_panel
        while control_panel and not hasattr(control_panel, "_curve_dict"):
            control_panel = control_panel.parent()

        if not control_panel:
            raise RuntimeError("Could not find ControlPanel")

        plot = control_panel.plot
        var_names = re.findall(r"{(.+?)}", formula)
        var_dict = {}

        for var_name in var_names:
            if var_name not in control_panel._curve_dict:
                available_vars = list(control_panel._curve_dict.keys())
                raise ValueError(f"{var_name} is an invalid variable name. Available: {available_vars}")
            var_dict[var_name] = control_panel._curve_dict[var_name]

        expr_body = formula[4:]
        if var_names:
            python_expr, allowed = sanitize_for_validation(expr_body)
            validate_formula(python_expr, allowed_symbols=allowed)
        else:
            validate_formula(expr_body, allowed_symbols=set())

        index = len(plot._curves)
        color = ColorButton.index_color(index)

        formula_curve_item = plot.addFormulaChannel(
            formula=formula, name=formula, pvs=var_dict, color=color, useArchiveData=True, yAxisName=self.source.name
        )

        if hasattr(formula_curve_item, "formula_invalid_signal"):
            formula_curve_item.formula_invalid_signal.connect(
                lambda: self.auto_hide_invalid_formula(formula_curve_item)
            )

        variable_name = control_panel._generate_pv_key("formula")
        control_panel._curve_dict[variable_name] = formula_curve_item

        curve_item = CurveItem(formula_curve_item, variable_name=variable_name)
        curve_item.curve_deleted.connect(self.curves_list_changed.emit)
        curve_item.curve_deleted.connect(lambda curve: self.handle_curve_deleted(curve))
        curve_item.active_toggle.setCheckState(self.active_toggle.checkState())

        self.layout().addWidget(curve_item)
        self.curves_list_changed.emit()

        if not self._expanded:
            self.toggle_expand()

        return curve_item

    def auto_hide_invalid_formula(self, formula_curve):
        """Automatically hide a formula when it becomes invalid"""
        formula_curve.setVisible(False)

        curve_item = self.find_curve_item_for_curve(formula_curve)
        if curve_item and hasattr(curve_item, "active_toggle"):
            curve_item.active_toggle.setChecked(False)
            if hasattr(curve_item, "show_invalid_icon"):
                curve_item.show_invalid_icon(True)

    def toggle_expand(self):
        if self._expanded:
            for index in range(1, self.layout().count()):
                self.layout().itemAt(index).widget().hide()
            self.expand_button.setIcon(qta.icon("msc.chevron-right"))
        else:
            for index in range(1, self.layout().count()):
                self.layout().itemAt(index).widget().show()
            self.expand_button.setIcon(qta.icon("msc.chevron-down"))
        self._expanded = not self._expanded

    def set_active(self, state: QtCore.Qt.CheckState):
        if state == QtCore.Qt.Unchecked:
            self.source.hide()
        else:
            self.source.show()
        for i in range(1, self.layout().count()):
            self.layout().itemAt(i).widget().active_toggle.setCheckState(state)

    def set_auto_range(self, state: QtCore.Qt.CheckState):
        self.source.auto_range = state == QtCore.Qt.Checked

    def disable_auto_range(self):
        self.auto_range_checkbox.setCheckState(QtCore.Qt.Unchecked)

    def handle_range_change(self, _, range):
        self.min_range_line_edit.setText(f"{range[0]:.3g}")
        self.max_range_line_edit.setText(f"{range[1]:.3g}")

    def handle_curve_deleted(self, curve):
        self.curves_list_changed.emit()
        control_panel = self.control_panel
        curve_key_to_delete = None

        for key, value in control_panel.curve_dict.items():
            if value == curve:
                curve_key_to_delete = key
                break

        if curve_key_to_delete:
            dependent_formulas = []

            for key, other_curve in control_panel.curve_dict.items():
                if hasattr(other_curve, "pvs") and curve_key_to_delete in other_curve.pvs:
                    dependent_formulas.append(key)

                    other_curve.setVisible(False)

                    curve_item = self.find_curve_item_for_curve(other_curve)
                    if curve_item and hasattr(curve_item, "active_toggle"):
                        curve_item.active_toggle.setChecked(False)

                    logger.debug(f"Hiding invalid formula: {key} (depends on deleted {curve_key_to_delete})")

                    if hasattr(curve_item, "show_invalid_icon") and curve_item is not None:
                        curve_item.show_invalid_icon(True)

            if dependent_formulas:
                logger.debug(f"Hidden {len(dependent_formulas)} formulas that depended on {curve_key_to_delete}")

            del control_panel.curve_dict[curve_key_to_delete]

    def find_curve_item_for_curve(self, target_curve):
        """Find the CurveItem widget that corresponds to a given curve"""
        for i in range(self.layout().count()):
            widget = self.layout().itemAt(i).widget()
            if hasattr(widget, "source") and widget.source == target_curve:
                return widget

        control_panel = self.control_panel
        for i in range(control_panel.axis_list.count() - 1):  # -1 for stretch
            axis_item = control_panel.axis_list.itemAt(i).widget()
            if hasattr(axis_item, "layout"):
                for j in range(axis_item.layout().count()):
                    widget = axis_item.layout().itemAt(j).widget()
                    if hasattr(widget, "source") and widget.source == target_curve:
                        return widget

        return None

    @QtCore.Slot()
    def set_min_range(self, value: float = None):
        if value is None:
            value = float(self.sender().text())
        else:
            self.min_range_line_edit.setText(f"{value:.3g}")
        logger.debug(f"Setting min range for axis {self.source.name}: {value}")
        self.source.min_range = value

    @QtCore.Slot()
    def set_max_range(self, value: float = None):
        if value is None:
            value = float(self.sender().text())
        else:
            self.max_range_line_edit.setText(f"{value:.3g}")
        logger.debug(f"Setting max range for axis {self.source.name}: {value}")
        self.source.max_range = value

    @QtCore.Slot()
    def set_axis_name(self, name: str = None):
        if name is None and self.sender():
            name = self.sender().text()
        self.source.name = name
        self.source.label_text = name

    @QtCore.Slot()
    def show_settings_modal(self):
        if self.settings_modal is None:
            self.settings_modal = AxisSettingsModal(self.settings_button, self.plot, self.source)
        self.settings_modal.show()

    def dragEnterEvent(self, event: QtGui.QDragEnterEvent):
        if event.possibleActions() & QtCore.Qt.MoveAction:
            event.acceptProposedAction()
            self.placeholder.setMinimumSize(event.source().size())
            self.placeholder.show()
            if not self._expanded:
                self.toggle_expand()

    def dragMoveEvent(self, event: QtGui.QDragMoveEvent):
        item = self.childAt(event.position().toPoint())
        if item != self.placeholder:
            self.layout().removeWidget(self.placeholder)
            index = self.layout().indexOf(item) + 1  # drop below target row
            index = max(1, index)  # don't drop above axis detail row
            self.layout().insertWidget(index, self.placeholder)

    def dragLeaveEvent(self, event: QtGui.QDragLeaveEvent):
        event.accept()
        self.layout().removeWidget(self.placeholder)
        self.placeholder.hide()

    def dropEvent(self, event: QtGui.QDropEvent):
        event.accept()
        curve_item = event.source()
        curve_item.curve_deleted.disconnect()
        curve_item.curve_deleted.connect(self.curves_list_changed.emit)
        curve_item.active_toggle.setCheckState(self.active_toggle.checkState())
        self.plot.plotItem.unlinkDataFromAxis(curve_item.source)
        self.plot.plotItem.linkDataToAxis(curve_item.source, self.source.name)
        curve_item.source.y_axis_name = self.source.name

        self.layout().removeWidget(curve_item)  # in case we're reordering within an AxisItem
        self.layout().replaceWidget(self.placeholder, curve_item)
        self.placeholder.hide()
        if not self._expanded:
            self.toggle_expand()
        self.curves_list_changed.emit()

    def clear_curves(self) -> None:
        """Clear all curves from this axis item."""
        for i in range(self.layout().count() - 1, -1, -1):
            item = self.layout().itemAt(i).widget()
            if isinstance(item, CurveItem):
                item.close()

    def close(self) -> bool:
        self.clear_curves()
        self.source.sigYRangeChanged.disconnect(self.handle_range_change)
        self.source.linkedView().sigRangeChangedManually.disconnect(self.disable_auto_range)
        index = self.plot._axes.index(self.source)
        self.plot.removeAxisAtIndex(index)
        self.setParent(None)
        self.deleteLater()
        return super().close()

    @property
    def control_panel(self):
        if self.control_panel_ref is None:
            parent = self.parent().parent().parent().parent()
            while parent and not isinstance(parent, ControlPanel):
                parent = parent.parent()
            self.control_panel_ref = parent.control_panel
        return self.control_panel_ref


class DragHandle(QtWidgets.QPushButton):
    def mousePressEvent(self, event: QtGui.QMouseEvent):
        event.ignore()


class CurveItem(QtWidgets.QWidget):
    curve_deleted = QtCore.Signal(object)

    icon_disconnected = qta.icon("msc.debug-disconnect")

    def __init__(self, plot_curve_item: ArchivePlotCurveItem, variable_name: str = None) -> None:
        super().__init__()
        self.source = plot_curve_item
        self.is_formula = self._is_formula_curve()
        self._variable_name = variable_name
        self.setLayout(QtWidgets.QHBoxLayout())

        self.handle = DragHandle()
        self.handle.setFlat(True)
        self.handle.setIcon(qta.icon("ph.dots-six-vertical", scale_factor=1.5))
        self.handle.setStyleSheet("border: None;")
        self.handle.setCursor(QtGui.QCursor(QtCore.Qt.OpenHandCursor))
        self.layout().addWidget(self.handle)

        self.active_toggle = QtWidgets.QCheckBox("Active")
        self.active_toggle.setCheckState(QtCore.Qt.Checked if self.source.isVisible() else QtCore.Qt.Unchecked)
        self.active_toggle.stateChanged.connect(self.set_active)
        self.layout().addWidget(self.active_toggle)

        second_layout = QtWidgets.QVBoxLayout()
        self.layout().addLayout(second_layout)
        pv_settings_layout = QtWidgets.QHBoxLayout()
        second_layout.addLayout(pv_settings_layout)
        data_type_layout = QtWidgets.QHBoxLayout()
        second_layout.addLayout(data_type_layout)

        self.invalid_action = None
        self.variable_name_label = QtWidgets.QLabel()
        self.variable_name_label.setMinimumWidth(40)
        self.variable_name_label.setAlignment(QtCore.Qt.AlignCenter)
        display_name = variable_name
        self.variable_name_label.setText(display_name)
        pv_settings_layout.addWidget(self.variable_name_label)
        self.variable_name_label.setToolTip("Variable name of the curve")

        self.label = QtWidgets.QLineEdit()
        self.label.setText(self.source.name())
        self.label.editingFinished.connect(self.set_curve_pv)
        self.label.returnPressed.connect(self.label.clearFocus)
        pv_settings_layout.addWidget(self.label)
        self.pv_settings_button = QtWidgets.QPushButton()
        self.pv_settings_button.setIcon(qta.icon("msc.settings-gear"))
        self.pv_settings_button.setFlat(True)
        self.pv_settings_modal = None
        self.pv_settings_button.clicked.connect(self.show_settings_modal)
        pv_settings_layout.addWidget(self.pv_settings_button)

<<<<<<< HEAD
=======
        self.setup_line_edit()

        self.live_toggle = QtWidgets.QCheckBox("Live")
        self.live_toggle.setCheckState(QtCore.Qt.Checked if self.source.liveData else QtCore.Qt.Unchecked)
        self.live_toggle.stateChanged.connect(self.set_live_data_connection)
        data_type_layout.addWidget(self.live_toggle)
>>>>>>> 14281cb2
        self.live_connection_status = QtWidgets.QLabel()
        self.live_connection_status.setPixmap(self.icon_disconnected.pixmap(16, 16))
        self.live_connection_status.setToolTip("Not connected to live data")
        self.source.live_channel_connection.connect(self.update_live_icon)
        pv_settings_layout.addWidget(self.live_connection_status)

        self.archive_connection_status = QtWidgets.QLabel()
        self.archive_connection_status.setPixmap(self.icon_disconnected.pixmap(16, 16))
        self.archive_connection_status.setToolTip("Not connected to archive data")
        self.source.archive_channel_connection.connect(self.update_archive_icon)
        pv_settings_layout.addWidget(self.archive_connection_status)

        self.delete_button = QtWidgets.QPushButton()
        self.delete_button.setIcon(qta.icon("msc.trash"))
        self.delete_button.setFlat(True)
        self.delete_button.clicked.connect(self.close)
        pv_settings_layout.addWidget(self.delete_button)

        data_type_layout.addStretch()

    def update_variable_name(self):
        """Update the variable name label"""
        if self._variable_name:
            self.variable_name_label.setText(self._variable_name)

    def show_invalid_icon(self, show=True):
        """Show or hide the invalid formula icon overlaid on the line edit"""
        if not self.is_formula:
            return

        if show:
            if self.invalid_action is None:
                icon = qta.icon("fa6s.triangle-exclamation", color="red")
                self.invalid_action = self.label.addAction(icon, QtWidgets.QLineEdit.TrailingPosition)
                self.invalid_action.setToolTip("Formula is invalid")

            self.label.setStyleSheet(
                """
                QLineEdit {
                    border: 2px solid #d32f2f;
                    border-radius: 4px;
                    padding: 4px;
                    background-color: white;
                }
            """
            )
        else:
            if self.invalid_action is not None:
                self.label.removeAction(self.invalid_action)
                self.invalid_action = None

            self.label.setStyleSheet("")

    @property
    def plot(self):
        return self.parent().plot

    @property
    def axis_item(self):
        """Get the AxisItem that this CurveItem belongs to."""
        parent = self.parent()
        while not isinstance(parent, AxisItem):
            parent = parent.parent()
        return parent

    def set_active(self, state: QtCore.Qt.CheckState):
        if state == QtCore.Qt.Unchecked:
            self.source.hide()
        else:
            self.source.show()

    def update_live_icon(self, connected: bool) -> None:
        self.live_connection_status.setVisible(not connected)

    def update_archive_icon(self, connected: bool) -> None:
        self.archive_connection_status.setVisible(not connected)

    @QtCore.Slot()
    def show_settings_modal(self):
        if self.pv_settings_modal is None:
            self.pv_settings_modal = CurveSettingsModal(self.pv_settings_button, self.plot, self.source)
        self.pv_settings_modal.show()

    def mousePressEvent(self, event: QtGui.QMouseEvent):
        if event.button() == QtCore.Qt.LeftButton and self.handle.geometry().contains(event.position().toPoint()):
            self.hide()  # hide actual widget so it doesn't conflict with pixmap on cursor
            drag = QtGui.QDrag(self)
            drag.setMimeData(QtCore.QMimeData())
            drag.setPixmap(self.grab())
            drag.setHotSpot(self.handle.geometry().center())
            drag.exec()
            self.show()  # show curve after drag, even if it ended outside of an axis

    def _is_formula_curve(self):
        """Check if this is a formula curve"""
        return isinstance(self.source, FormulaCurveItem)

    def setup_line_edit(self):
        """Set up the line edit with appropriate behavior for formula vs regular curves"""
        if self.is_formula:
            if hasattr(self.source, "formula"):
                self.label.setText(self.source.formula)
            elif hasattr(self.source, "name"):
                self.label.setText(self.source.name())

            self.label.setPlaceholderText("Edit formula (f://...)")

            self.label.editingFinished.disconnect()
            self.label.returnPressed.disconnect()

            self.label.returnPressed.connect(self.update_formula)
            self.label.returnPressed.connect(self.label.clearFocus)
        else:
            self.label.setText(self.source.name())
            self.label.setPlaceholderText("PV Name")

            self.label.editingFinished.disconnect()
            self.label.returnPressed.disconnect()

            self.label.editingFinished.connect(self.set_curve_pv)
            self.label.returnPressed.connect(self.label.clearFocus)

    def update_formula(self):
        """Handle formula updates when user edits the formula text"""
        if hasattr(self, "_updating_formula") and self._updating_formula:
            return

        new_formula = self.label.text().strip()

        if not new_formula.startswith("f://"):
            QtWidgets.QMessageBox.warning(
                self, "Invalid Formula", "Formula must start with 'f://'.\nExample: f://{PV1}+2"
            )
            if hasattr(self.source, "formula"):
                self.label.setText(self.source.formula)
            return

        current_formula = getattr(self.source, "formula", "") if hasattr(self.source, "formula") else ""
        if new_formula == current_formula:
            return

        self._updating_formula = True

        try:
            axis_item = self.get_parent_axis()
            if not axis_item:
                raise RuntimeError("Could not find parent AxisItem")

            control_panel = axis_item.control_panel_ref
            if not control_panel:
                widget = axis_item
                while widget and not hasattr(widget, "_curve_dict"):
                    widget = widget.parent()
                control_panel = widget

            if not control_panel:
                raise RuntimeError("Could not find ControlPanel")

            var_names = re.findall(r"{(.+?)}", new_formula)

            for var_name in var_names:
                if var_name not in control_panel._curve_dict:
                    raise ValueError(
                        f"Variable '{var_name}' not found. Available: {list(control_panel._curve_dict.keys())}"
                    )

            expr_body = new_formula[4:]
            if var_names:
                python_expr, allowed = sanitize_for_validation(expr_body)
                validate_formula(python_expr, allowed_symbols=allowed)
            else:
                validate_formula(expr_body, allowed_symbols=set())

            def delayed_update():
                try:
                    self._perform_formula_update(new_formula, axis_item, control_panel)
                except Exception as e:
                    QtWidgets.QMessageBox.critical(None, "Formula Update Failed", f"Failed to update formula: {str(e)}")
                finally:
                    if hasattr(self, "_updating_formula"):
                        self._updating_formula = False

            QTimer.singleShot(10, delayed_update)

        except Exception as e:
            self._updating_formula = False
            QtWidgets.QMessageBox.critical(self, "Formula Update Failed", f"Failed to update formula: {str(e)}")
            if hasattr(self.source, "formula"):
                self.label.setText(self.source.formula)
            self.show_invalid_icon(True)

    def _perform_formula_update(self, new_formula, axis_item, control_panel):
        """Perform the actual formula update - called asynchronously to avoid segfault"""
        plot = control_panel.plot

        if self.source in plot._curves:
            plot._curves.remove(self.source)
        plot.plotItem.removeItem(self.source)

        old_key = None
        for key, value in list(control_panel._curve_dict.items()):
            if value == self.source:
                old_key = key
                del control_panel._curve_dict[key]
                break

        var_names = re.findall(r"{(.+?)}", new_formula)
        var_dict = {}
        for var_name in var_names:
            if var_name not in control_panel._curve_dict:
                raise ValueError(
                    f"Variable '{var_name}' not found. Available: {list(control_panel._curve_dict.keys())}"
                )
            var_dict[var_name] = control_panel._curve_dict[var_name]

        index = len(plot._curves)
        color = ColorButton.index_color(index)

        new_formula_curve = plot.addFormulaChannel(
            formula=new_formula,
            name=new_formula,
            pvs=var_dict,
            color=color,
            useArchiveData=True,
            yAxisName=axis_item.source.name,
        )

        self.source = new_formula_curve
        self.is_formula = True
        self.label.setText(new_formula)

        if old_key and old_key.startswith("fx"):
            control_panel._curve_dict[old_key] = new_formula_curve
        else:
            key = control_panel._generate_pv_key("formula")
            control_panel._curve_dict[key] = new_formula_curve

        self.update_variable_name()

        self.show_invalid_icon(False)

        axis_item.curves_list_changed.emit()

        if hasattr(self, "_updating_formula"):
            self._updating_formula = False

    def get_parent_axis(self):
        """Find the parent AxisItem by traversing up the widget hierarchy"""
        parent = self.parent()
        while parent:
            if hasattr(parent, "add_formula_curve"):
                return parent
            parent = parent.parent()
        return None

    @QtCore.Slot()
    def set_curve_pv(self, pv: str = None):
        if pv is None and self.sender():
            pv = self.sender().text()

        if self.is_formula:
            self.update_formula()
            return

        self.source.address = pv

    def close(self) -> bool:
        curve = self.source
        [ch.disconnect() for ch in curve.channels() if ch]

        control_panel = None
        parent = self.parent()
        while parent:
            if hasattr(parent, "_curve_dict"):
                control_panel = parent
                break
            parent = parent.parent()

        if not control_panel:
            logger.warning("Could not find ControlPanel")
            self.setParent(None)
            self.deleteLater()
            return super().close()

        try:
            control_panel.plot.removeCurve(curve)
            if hasattr(control_panel.plot, "set_needs_redraw"):
                control_panel.plot.set_needs_redraw()

        except ValueError as e:
            logger.debug(f"Warning: Curve already removed: {e}")
        except Exception as e:
            logger.warning(f"Error removing curve from plot: {e}")

        for key, value in list(control_panel._curve_dict.items()):
            if value == curve:
                del control_panel._curve_dict[key]
                control_panel.curve_list_changed.emit()
                break

        self.setParent(None)
        self.deleteLater()

        if self.parent():
            self.curve_deleted.emit(curve)

        return super().close()<|MERGE_RESOLUTION|>--- conflicted
+++ resolved
@@ -719,15 +719,8 @@
         self.pv_settings_button.clicked.connect(self.show_settings_modal)
         pv_settings_layout.addWidget(self.pv_settings_button)
 
-<<<<<<< HEAD
-=======
         self.setup_line_edit()
 
-        self.live_toggle = QtWidgets.QCheckBox("Live")
-        self.live_toggle.setCheckState(QtCore.Qt.Checked if self.source.liveData else QtCore.Qt.Unchecked)
-        self.live_toggle.stateChanged.connect(self.set_live_data_connection)
-        data_type_layout.addWidget(self.live_toggle)
->>>>>>> 14281cb2
         self.live_connection_status = QtWidgets.QLabel()
         self.live_connection_status.setPixmap(self.icon_disconnected.pixmap(16, 16))
         self.live_connection_status.setToolTip("Not connected to live data")
