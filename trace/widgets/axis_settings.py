--- conflicted
+++ resolved
@@ -10,16 +10,14 @@
 
 
 class AxisSettingsModal(QWidget):
-<<<<<<< HEAD
-    sig_curve_palette_changed = Signal(str, bool)
-=======
     """Modal widget for configuring individual axis settings including orientation,
     log mode, and gridline visibility.
 
     This widget provides an interface for customizing the appearance and behavior
     of a single axis on the plot.
     """
->>>>>>> 69e3bd5a
+    sig_curve_palette_changed = Signal(str, bool)
+
 
     def __init__(self, parent: QWidget, plot: PyDMArchiverTimePlot, axis: BasePlotAxisItem):
         """Initialize the axis settings modal.
